# The whole file is a list of examples.  Unless otherwise indicated, examples
# are independent of each other.  For complicated examples that involve state
# that can't be established using a single HTTP request, requirements (in the
# form of other examples) can be declared.
#
# Some variable substitution is done to some of the content in this file.  The
# details of what and how are explained below but here is the list of variables
# that are globally defined and always available to be substituted:
#
# DOMAIN - The domain name of the cluster API server.
#
# NODE_N - The UUID specifically identifying one of the nodes of the
#     cluster.  Use any integer suffix for N starting with 0.  For example,
#     NODE_3 is replaced with the UUID for a hypothetical fourth cluster
#     node.  (Only NODE_0 and NODE_1 are implemented.  See FLOC-1288.)

-
  # Every element must have a unique identifier.  Documentation can use these
  # identifiers to select examples to include.  Examples can also declare other
  # examples as dependencies using this identifier.
  id:
    "get version"

  # Every example has docs explaining what it is an example of.
  doc: |
    Retrieve the version of the Flocker cluster.

  # Half of the example is the HTTP request you issue to trigger some behavior.
  # The harness knows this is HTTP so it turns this pseudo-HTTP into real HTTP
  # that can be rendered into the documentation or issued against a server for
  # validation.  Host (DOMAIN) and Content-Type (application/json) headers will
  # be automatically inserted.  %(VARIABLES)s in the request body get values
  # substituted in for them.
  request: |
    GET /v1/version HTTP/1.1

  # The other half of the example is the HTTP response you'll get if you do
  # this.  Ditto about the harness translating pseudo-HTTP into real HTTP.
  # %(VARIABLES)s are substituted in the response body as well.
  response: |
    HTTP/1.1 200 OK

    {
        "flocker": "0.4.0"
    }

-
  id:
    "create dataset"

  doc: |
    Specifying as few parameters as possible, create a new dataset on the
    cluster.  A node is specified to have the primary manifestation for the new
    dataset.  The unique dataset identifier is automatically generated by the
    server and returned with the response. When the ``maximum_size`` parameter
    is omitted, the dataset will have a default size of ``100GiB``. The default
    may change (:issue:`2679`) so it is advisable to always specify the
    ``maximum_size``.

  request: |
    POST /v1/configuration/datasets HTTP/1.1

    {"primary": "%(NODE_0)s"}

  response: |
    HTTP/1.1 201 Created

    {"dataset_id": "a5f75af7-3fb9-4c1a-81ce-efeeb9f2c788", "primary": "%(NODE_0)s", "metadata": {}, "deleted": false}

-
  id:
    "create dataset with dataset_id"

  doc: |
    Create a new dataset with a specified unique identifier instead of letting
    the server generate it.

  request: |
    POST /v1/configuration/datasets HTTP/1.1

    {"dataset_id": "ad0a05dd-a1ed-449f-b44b-e1e2757bda00", "primary": "%(NODE_0)s"}

  response: |
    HTTP/1.1 201 Created

    {"dataset_id": "a5f75af7-3fb9-4c1a-81ce-efeeb9f2c788", "primary": "%(NODE_0)s", "metadata": {}, "deleted": false}

-
  id:
    "create dataset with duplicate dataset_id"

  doc: |
    Attempt to create a new dataset with a specified unique identifier that is
    already assigned to a dataset that exists.  This results in a failure to
    create the dataset and an error response.

  # Here's an example of a dependency.  Before this example is verified, the
  # examples identified by this list should be executed.  They can have
  # side-effects that this example may depend upon - for example, creating a
  # dataset with which to conflict.  `requires` is optional since some examples
  # may be simple enough not to require anything.
  requires:
    - "create dataset with dataset_id"

  request: |
    POST /v1/configuration/datasets HTTP/1.1

    {"dataset_id": "ad0a05dd-a1ed-449f-b44b-e1e2757bda00", "primary": "%(NODE_0)s"}

  response: |
    HTTP/1.1 409 Conflict

    {"description": "Specified dataset_id already associated with a dataset."}

-
  id:
    "create dataset with maximum_size"

  doc: |
    Create a new dataset that has an upper bound on the amount of data it will
    store.

  request: |
    POST /v1/configuration/datasets HTTP/1.1

    {"primary": "%(NODE_0)s", "maximum_size": 1073741824}

  response: |
    HTTP/1.1 201 Created

    {"dataset_id": "47440eff-e933-4de0-b56c-d3469b61421f", "primary": "%(NODE_0)s", "maximum_size": 1073741824, "metadata": {}, "deleted": false}

-
  id:
    "create dataset with metadata"

  doc: |
    Create a new dataset with some arbitrary key/value data associated with it.

  request: |
    POST /v1/configuration/datasets HTTP/1.1

    {"primary": "%(NODE_0)s", "metadata": {"name": "demo", "owner": "alice"}}

  response: |
    HTTP/1.1 201 Created

    {"dataset_id": "886ed03a-5606-453a-94a9-a1cbaf35164c", "primary": "%(NODE_0)s", "metadata": {"name": "demo", "owner": "alice"}, "deleted": false}


-
  id:
    "get configured datasets"

  doc: |
    Get a list of all datasets that have been configured for a
    deployment.  These datasets may or may not actually exist on the
    cluster.

  requires:
    - "create dataset with dataset_id"
    - "create dataset with metadata"

  request: |
    GET /v1/configuration/datasets HTTP/1.1

  response: |
    HTTP/1.0 200 OK

    [
      {"dataset_id": "a5f75af7-3fb9-4c1a-81ce-efeeb9f2c788", "primary": "%(NODE_0)s", "metadata": {}, "deleted": false},
      {"dataset_id": "886ed03a-5606-453a-94a9-a1cbaf35164c", "primary": "%(NODE_0)s", "metadata": {"name": "demo", "owner": "alice"}, "deleted": false}
    ]

-
  id:
    "update dataset with primary"

  doc: |
    Update a dataset with a new primary address. This will effectively move
    the dataset's contents, making them accessible on the new primary node.

  requires:
    - "create dataset with dataset_id"

  request: |
    POST /v1/configuration/datasets/886ed03a-5606-453a-94a9-a1cbaf35164c HTTP/1.1

    {"primary": "%(NODE_1)s"}

  response: |
    HTTP/1.1 200 OK

    {"dataset_id": "886ed03a-5606-453a-94a9-a1cbaf35164c", "primary": "%(NODE_1)s", "deleted": false}

-
  id:
    "update dataset with unknown dataset id"

  doc: |
    An attempt to update an unknown dataset results in a 404 Not Found response.

  request: |
    POST /v1/configuration/datasets/31d50a07-f679-4f95-ae0d-56c93513fbc2 HTTP/1.1

    {"primary": "%(NODE_1)s"}

  response: |
    HTTP/1.1 404 Not Found

    {"description": "Dataset not found."}

-
  id:
    "delete dataset"

  doc: |
    Delete a dataset.

  requires:
    - "create dataset with dataset_id"

  request: |
    DELETE /v1/configuration/datasets/886ed03a-5606-453a-94a9-a1cbaf35164c HTTP/1.1

  response: |
    HTTP/1.1 200 OK

    {"dataset_id": "886ed03a-5606-453a-94a9-a1cbaf35164c", "primary": "%(NODE_1)s", "deleted": true}

-
  id:
    "delete dataset with unknown dataset id"

  doc: |
    An attempt to delete an unknown dataset results in a 404 Not Found response.

  request: |
    DELETE /v1/configuration/datasets/31d50a07-f679-4f95-ae0d-56c93513fbc2 HTTP/1.1

  response: |
    HTTP/1.1 404 Not Found

    {"description": "Dataset not found."}

-
  id:
    "get state datasets"

  doc: |
    Get a list of all datasets in a deployment.
    This includes manifest (attached) and non-manifest (unattached) datasets.
    For example, a dataset on a block device that has been created, but is not
    attached to any machine, is a non-manifest dataset.
    The ``primary`` and ``path`` values will not be present for non-manifest
    datasets.

  request: |
    GET /v1/state/datasets HTTP/1.1

  response: |
    HTTP/1.1 200 OK

    [{"dataset_id": "47440eff-e933-4de0-b56c-d3469b61421f",
      "primary": "%(NODE_0)s",
      "maximum_size": 1073741824,
      "path": "/flocker/somearbitrarypath"},
     {"dataset_id": "886ed03a-5606-453a-94a9-a1cbaf35164c",
      "maximum_size": 1073741824}]

-
  id:
    "get configured containers"

  doc: |
    Get a list of all containers that have been configured for a
    deployment.

  requires:
    - "create container"
    - "create container with attached volume"

  request: |
    GET /v1/configuration/containers HTTP/1.1

  response: |
    HTTP/1.0 200 OK

    [
      {
        "node_uuid": "%(NODE_0)s",
        "name": "webserver",
        "image": "nginx:latest",
        "restart_policy": {"name": "never"}
      },
      {
        "node_uuid": "%(NODE_1)s",
        "name": "webserver2",
        "image": "nginx:latest",
        "volumes": [{"dataset_id": "886ed03a-5606-453a-94a9-a1cbaf35164c",
                     "mountpoint": "/usr/share/nginx/html"}],
        "restart_policy": {"name": "never"}
      }
    ]

-
  id:
    "get actual containers"

  doc: |
    Get a list of all containers that are present in the cluster.

  requires:
    - "create container"

  request: |
    GET /v1/state/containers HTTP/1.1

  response: |
    HTTP/1.0 200 OK

    [
      {
        "node_uuid": "%(NODE_0)s",
        "name": "webserver",
        "image": "nginx:latest",
        "restart_policy": {"name": "never"},
        "running": false
      },
      {
        "node_uuid": "%(NODE_0)s",
        "name": "database",
        "image": "postgres:latest",
        "restart_policy": {"name": "never"},
        "running": true
      },
    ]

-
  id:
    "move container"

  doc: |
    Move an existing named container (and any attached datasets) to a new node.

  request: |
    POST /v1/configuration/containers/webserver HTTP/1.1

    {"node_uuid": "%(NODE_1)s"}

  response: |
    HTTP/1.1 200 OK

    {"node_uuid": "%(NODE_1)s",
     "name": "webserver",
     "image": "nginx:latest",
     "restart_policy": {"name": "never"}}

-
  id:
    "create container"

  doc: |
    Create a new container.

  request: |
    POST /v1/configuration/containers HTTP/1.1

    {"node_uuid": "%(NODE_0)s",
     "name": "webserver",
     "image": "nginx:latest"}

  response: |
    HTTP/1.1 201 Created

    {"node_uuid": "%(NODE_0)s",
     "name": "webserver",
     "image": "nginx:latest",
     "restart_policy": {"name": "never"}}

-
  id:
    "create container with links"

  doc: |
    Create a new container with links to one or more other containers.
    This will inject a series of environment variables in to your container that map the alias and local ports in the environment variable's label to the specified remote port in its value.
    For example, in the request data below, the created container will include an environment variable called POSTGRES_PORT_5432_TCP with a value of 54320.
    See https://docs.docker.com/userguide/dockerlinks/#environment-variables for more information on the environment created by container links.

  request: |
    POST /v1/configuration/containers HTTP/1.1

    {"node_uuid": "%(NODE_0)s",
     "name": "webserver",
     "image": "nginx:latest",
     "links": [{"alias":"postgres", "local_port": 5432, "remote_port": 54320}]}

  response: |
    HTTP/1.1 201 Created

    {"node_uuid": "%(NODE_0)s",
     "name": "webserver",
     "image": "nginx:latest",
     "restart_policy": {"name": "never"},
     "links": [{"alias":"postgres", "local_port": 5432, "remote_port": 54320}]}


-
  id:
    "create container with command line"

  doc: |
    Create a new container with a custom command line.

    The custom command line will be used with the Docker image's entry point.

  request: |
    POST /v1/configuration/containers HTTP/1.1

    {"node_uuid": "%(NODE_0)s",
     "name": "nc",
     "image": "busybox",
     "command_line": ["nc", "-l", "-p", 1234]}

  response: |
    HTTP/1.1 201 Created

    {"node_uuid": "%(NODE_0)s",
     "name": "nc",
     "image": "busybox",
     "restart_policy": {"name": "never"},
     "command_line": ["nc", "-l", "-p", 1234]}

-
  id:
    "create container with memory limit"

  doc: |
    Create a new container with a memory limit, in this example 250MB (250 * 1024 * 1024).

  request: |
    POST /v1/configuration/containers HTTP/1.1

    {"node_uuid": "%(NODE_0)s",
     "name": "webserver",
     "image": "nginx:latest",
     "memory_limit": 262144000}

  response: |
    HTTP/1.1 201 Created

    {"node_uuid": "%(NODE_0)s",
     "name": "webserver",
     "image": "nginx:latest",
     "restart_policy": {"name": "never"},
     "memory_limit": 262144000}

-
  id:
    "create container with cpu shares"

  doc: |
    Create a new container with CPU shares.

  request: |
    POST /v1/configuration/containers HTTP/1.1

    {"node_uuid": "%(NODE_0)s",
     "name": "webserver",
     "image": "nginx:latest",
     "cpu_shares": 512}

  response: |
    HTTP/1.1 201 Created

    {"node_uuid": "%(NODE_0)s",
     "name": "webserver",
     "image": "nginx:latest",
     "restart_policy": {"name": "never"},
     "cpu_shares": 512}

-
  id:
    "create container with attached volume"

  doc: |
    Create a new container with an existing dataset attached as a volume.

  requires:
    - "create dataset with dataset_id"

  request: |
    POST /v1/configuration/containers HTTP/1.1

    {"node_uuid": "%(NODE_1)s",
     "name": "webserver2",
     "image": "nginx:latest",
     "volumes": [{"dataset_id": "886ed03a-5606-453a-94a9-a1cbaf35164c",
                  "mountpoint": "/usr/share/nginx/html"}],
    }

  response: |
    HTTP/1.1 201 Created

    {"node_uuid": "%(NODE_1)s",
     "name": "webserver2",
     "image": "nginx:latest",
     "volumes": [{"dataset_id": "886ed03a-5606-453a-94a9-a1cbaf35164c",
                  "mountpoint": "/usr/share/nginx/html"}],
     "restart_policy": {"name": "never"}
    }

-
  id:
    "create container with environment"

  doc: |
    Create a new container with environment variables.

  request: |
    POST /v1/configuration/containers HTTP/1.1

    {"node_uuid": "%(NODE_0)s",
     "name": "webserver",
     "image": "nginx:latest",
     "environment": {"CONFIG_FILE": "/etc/nginx/nginx.conf"},
     "restart_policy": {"name": "never"}}

  response: |
    HTTP/1.1 201 Created

    {"node_uuid": "%(NODE_0)s",
     "name": "webserver",
     "image": "nginx:latest",
     "environment": {"CONFIG_FILE": "/etc/nginx/nginx.conf"},
     "restart_policy": {"name": "never"}}

-
  id:
    "create container with ports"

  doc: |
    Create a new container with port mappings.

  request: |
    POST /v1/configuration/containers HTTP/1.1

    {"node_uuid": "%(NODE_0)s",
     "name": "webserver",
     "image": "nginx:latest",
     "ports": [{"internal": 80, "external": 8080}],
     "restart_policy": {"name": "never"}}

  response: |
    HTTP/1.1 201 Created

    {"node_uuid": "%(NODE_0)s",
     "name": "webserver",
     "image": "nginx:latest",
     "ports": [{"internal": 80, "external": 8080}],
     "restart_policy": {"name": "never"}}

-
  id:
    "create container with duplicate name"

  doc: |
    Attempt to create a new container with a specified name that is already
    assigned to an existing container. This results in a failure to create the
    container and an error response.

  requires:
    - "create container"

  request: |
    POST /v1/configuration/containers HTTP/1.1

    {"node_uuid": "%(NODE_0)s",
     "name": "webserver",
     "image": "nginx:latest"}

  response: |
    HTTP/1.1 409 Conflict

    {"description": "The container name specified already exists."}

-
  id:
    "remove a container"

  doc: |
    Delete a container.

  requires:
    - "create a container"

  request: |
    DELETE /v1/configuration/containers/webserver HTTP/1.1

  response: |
    HTTP/1.1 200 OK

-
  id:
    "remove a container with unknown name"

  doc: |
    An attempt to delete an unknown container results in a 404 Not Found response.

  request: |
    DELETE /v1/configuration/containers/unknown_container HTTP/1.1

  response: |
    HTTP/1.1 404 Not Found

    {"description": "Container not found."}

-
  id: "list known nodes"

  doc: |
    A list of the known nodes in a cluster.

  request: |
    GET /v1/state/nodes

  response: |
    HTTP/1.1 200 OK

    [
      {
        "uuid": "%(NODE_0)s",
        "host": "10.0.0.3",
      },
      {
        "uuid": "%(NODE_1)s",
        "host": "10.0.0.4",
      },
    ]

-
<<<<<<< HEAD
  id:
    "remove a lease"

  doc: |
    Release a lease on a dataset.

  request: |
    DELETE /v1/configuration/leases/886ed03a-5606-453a-94a9-a1cbaf35164c
=======
  id: "list leases"

  doc: |
    List the leases on datasets in the cluster.
    Notice how one lease expires in 30 seconds, and one will never expire.

  request: |
    GET /v1/configuration/leases
>>>>>>> 2a73fc42

  response: |
    HTTP/1.1 200 OK

<<<<<<< HEAD
    {
        "node_uuid": "%(NODE_0)s"
        "dataset_id": "886ed03a-5606-453a-94a9-a1cbaf35164c"
        "expires": null
    }
=======
    [
      {
        "dataset_id": "886ed03a-5606-453a-94a9-a1cbaf35164c",
        "node_uuid": "%(NODE_0)s",
        "expires": null,
      },
      {
        "dataset_id": "47440eff-e933-4de0-b56c-d3469b61421f",
        "node_uuid": "%(NODE_1)s",
        "expires": 30,
      },
    ]
>>>>>>> 2a73fc42
<|MERGE_RESOLUTION|>--- conflicted
+++ resolved
@@ -640,7 +640,6 @@
     ]
 
 -
-<<<<<<< HEAD
   id:
     "remove a lease"
 
@@ -649,27 +648,29 @@
 
   request: |
     DELETE /v1/configuration/leases/886ed03a-5606-453a-94a9-a1cbaf35164c
-=======
-  id: "list leases"
-
-  doc: |
-    List the leases on datasets in the cluster.
-    Notice how one lease expires in 30 seconds, and one will never expire.
-
-  request: |
-    GET /v1/configuration/leases
->>>>>>> 2a73fc42
-
-  response: |
-    HTTP/1.1 200 OK
-
-<<<<<<< HEAD
+
+  response: |
+    HTTP/1.1 200 OK
+
     {
         "node_uuid": "%(NODE_0)s"
         "dataset_id": "886ed03a-5606-453a-94a9-a1cbaf35164c"
         "expires": null
     }
-=======
+
+-
+  id: "list leases"
+
+  doc: |
+    List the leases on datasets in the cluster.
+    Notice how one lease expires in 30 seconds, and one will never expire.
+
+  response: |
+    HTTP/1.1 200 OK
+
+  request: |
+    GET /v1/configuration/leases
+
     [
       {
         "dataset_id": "886ed03a-5606-453a-94a9-a1cbaf35164c",
@@ -681,5 +682,4 @@
         "node_uuid": "%(NODE_1)s",
         "expires": 30,
       },
-    ]
->>>>>>> 2a73fc42
+    ]