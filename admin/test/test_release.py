# Copyright Hybrid Logic Ltd.  See LICENSE file for details.

"""
Tests for ``admin.release``.
"""

import os
<<<<<<< HEAD
from twisted.trial.unittest import SynchronousTestCase
from unittest import skipUnless
=======
from unittest import skipUnless
import tempfile

>>>>>>> b7f8f910
from effect import sync_perform, ComposedDispatcher, base_dispatcher
from git import Repo

from requests.exceptions import HTTPError

from twisted.python.filepath import FilePath
from twisted.python.procutils import which
from twisted.python.usage import UsageError
from twisted.trial.unittest import SynchronousTestCase

from ..release import (
    upload_rpms, update_repo,
    publish_docs, Environments, DOCUMENTATION_CONFIGURATIONS,
    DocumentationRelease, NotTagged, NotARelease,
    calculate_base_branch, create_release_branch,
    CreateReleaseBranchOptions, BranchExists, TagExists,
    BaseBranchDoesNotExist, MissingPreRelease, NoPreRelease,
)

from ..aws import FakeAWS, CreateCloudFrontInvalidation
from ..yum import FakeYum, yum_dispatcher
from hashlib import sha256


<<<<<<< HEAD
class MakeRpmVersionTests(SynchronousTestCase):
    """
    Tests for ``make_rpm_version``.
    """
    def test_good(self):
        """
        ``make_rpm_version`` gives the expected ``rpm_version`` instances when
        supplied with valid ``flocker_version_number``s.
        """
        expected = {
            '0.1.0': rpm_version('0.1.0', '1'),
            '0.1.0-99-g3d644b1': rpm_version('0.1.0', '1.99.g3d644b1'),
            '0.1.1pre1': rpm_version('0.1.1', '0.pre.1'),
            '0.1.1': rpm_version('0.1.1', '1'),
            '0.2.0dev1': rpm_version('0.2.0', '0.dev.1'),
            '0.2.0dev2-99-g3d644b1':
                rpm_version('0.2.0', '0.dev.2.99.g3d644b1'),
            '0.2.0dev3-100-g3d644b2-dirty': rpm_version(
                '0.2.0', '0.dev.3.100.g3d644b2.dirty'),
        }
        unexpected_results = []
        for supplied_version, expected_rpm_version in expected.items():
            actual_rpm_version = make_rpm_version(supplied_version)
            if actual_rpm_version != expected_rpm_version:
                unexpected_results.append((
                    supplied_version,
                    actual_rpm_version,
                    expected_rpm_version,
                ))

        if unexpected_results:
            self.fail(unexpected_results)

    def test_non_integer_suffix(self):
        """
        ``make_rpm_version`` raises ``Exception`` when supplied with a version
        with a non-integer pre or dev suffix number.
        """
        with self.assertRaises(Exception) as exception:
            make_rpm_version('0.1.2preX')

        self.assertEqual(
            u'Non-integer value "X" for "pre". Supplied version 0.1.2preX',
            unicode(exception.exception),
        )


=======
>>>>>>> b7f8f910
class PublishDocsTests(SynchronousTestCase):
    """
    Tests for :func:``publish_docs``.
    """

    def publish_docs(self, aws,
                     flocker_version, doc_version, environment):
        """
        Call :func:``publish_docs``, interacting with a fake AWS.

        :param FakeAWS aws: Fake AWS to interact with.
        :param flocker_version: See :py:func:`publish_docs`.
        :param doc_version: See :py:func:`publish_docs`.
        :param environment: See :py:func:`environment`.
        """
        sync_perform(
            ComposedDispatcher([aws.get_dispatcher(), base_dispatcher]),
            publish_docs(flocker_version, doc_version,
                         environment=environment))

    def test_copies_documentation(self):
        """
        Calling :func:`publish_docs` copies documentation from
        ``s3://clusterhq-dev-docs/<flocker_version>/`` to
        ``s3://clusterhq-staging-docs/en/<doc_version>/``.
        """
        aws = FakeAWS(
            routing_rules={
                'clusterhq-staging-docs': {
                    'en/latest/': 'en/0.3.0/',
                },
            },
            s3_buckets={
                'clusterhq-staging-docs': {
                    'index.html': '',
                    'en/index.html': '',
                    'en/latest/index.html': '',
                },
                'clusterhq-dev-docs': {
                    '0.3.0-444-gf05215b/index.html': 'index-content',
                    '0.3.0-444-gf05215b/sub/index.html': 'sub-index-content',
                    '0.3.0-444-gf05215b/other.html': 'other-content',
                    '0.3.0-392-gd50b558/index.html': 'bad-index',
                    '0.3.0-392-gd50b558/sub/index.html': 'bad-sub-index',
                    '0.3.0-392-gd50b558/other.html': 'bad-other',
                },
            })
        self.publish_docs(aws, '0.3.0-444-gf05215b', '0.3.1',
                          environment=Environments.STAGING)
        self.assertEqual(
            aws.s3_buckets['clusterhq-staging-docs'], {
                'index.html': '',
                'en/index.html': '',
                'en/latest/index.html': '',
                'en/0.3.1/index.html': 'index-content',
                'en/0.3.1/sub/index.html': 'sub-index-content',
                'en/0.3.1/other.html': 'other-content',
            })

    def test_copies_documentation_production(self):
        """
        Calling :func:`publish_docs` in production copies documentation from
        ``s3://clusterhq-dev-docs/<flocker_version>/`` to
        ``s3://clusterhq-docs/en/<doc_version>/``.
        """
        aws = FakeAWS(
            routing_rules={
                'clusterhq-docs': {
                    'en/latest/': 'en/0.3.0/',
                },
            },
            s3_buckets={
                'clusterhq-docs': {
                    'index.html': '',
                    'en/index.html': '',
                    'en/latest/index.html': '',
                },
                'clusterhq-dev-docs': {
                    '0.3.1/index.html': 'index-content',
                    '0.3.1/sub/index.html': 'sub-index-content',
                    '0.3.1/other.html': 'other-content',
                    '0.3.0-392-gd50b558/index.html': 'bad-index',
                    '0.3.0-392-gd50b558/sub/index.html': 'bad-sub-index',
                    '0.3.0-392-gd50b558/other.html': 'bad-other',
                },
            })
        self.publish_docs(aws, '0.3.1', '0.3.1',
                          environment=Environments.PRODUCTION)
        self.assertEqual(
            aws.s3_buckets['clusterhq-docs'], {
                'index.html': '',
                'en/index.html': '',
                'en/latest/index.html': '',
                'en/0.3.1/index.html': 'index-content',
                'en/0.3.1/sub/index.html': 'sub-index-content',
                'en/0.3.1/other.html': 'other-content',
            })

    def test_deletes_removed_documentation(self):
        """
        Calling :func:`publish_docs` replaces documentation from
        ``s3://clusterhq-staging-docs/en/<doc_version>/``.
        with documentation from ``s3://clusterhq-dev-docs/<flocker_version>/``.
        In particular, files with changed content are updated, and removed
        files are deleted.
        """
        aws = FakeAWS(
            routing_rules={
                'clusterhq-staging-docs': {
                    'en/latest/': 'en/0.3.0/',
                },
            },
            s3_buckets={
                'clusterhq-staging-docs': {
                    'index.html': '',
                    'en/index.html': '',
                    'en/latest/index.html': '',
                    'en/0.3.1/index.html': 'old-index-content',
                    'en/0.3.1/sub/index.html': 'old-sub-index-content',
                    'en/0.3.1/other.html': 'other-content',
                },
                'clusterhq-dev-docs': {
                    '0.3.0-444-gf05215b/index.html': 'index-content',
                    '0.3.0-444-gf05215b/sub/index.html': 'sub-index-content',
                },
            })
        self.publish_docs(aws, '0.3.0-444-gf05215b', '0.3.1',
                          environment=Environments.STAGING)
        self.assertEqual(
            aws.s3_buckets['clusterhq-staging-docs'], {
                'index.html': '',
                'en/index.html': '',
                'en/latest/index.html': '',
                'en/0.3.1/index.html': 'index-content',
                'en/0.3.1/sub/index.html': 'sub-index-content',
            })

    def test_updates_redirects(self):
        """
        Calling :func:`publish_docs` with a release version updates the
        redirect for ``en/latest/*`` to point at ``en/<doc_version>/*``. Any
        other redirects are left untouched.
        """
        aws = FakeAWS(
            routing_rules={
                'clusterhq-staging-docs': {
                    'en/latest/': 'en/0.3.0/',
                    'en/devel/': 'en/0.3.1.dev4/',
                },
            },
            s3_buckets={
                'clusterhq-staging-docs': {},
                'clusterhq-dev-docs': {},
            })
        self.publish_docs(aws, '0.3.0-444-gf05215b', '0.3.1',
                          environment=Environments.STAGING)
        self.assertEqual(
            aws.routing_rules, {
                'clusterhq-staging-docs': {
                    'en/latest/': 'en/0.3.1/',
                    'en/devel/': 'en/0.3.1.dev4/',
                },
            })

    def test_updates_redirects_devel(self):
        """
        Calling :func:`publish_docs` for a development version updates the
        redirect for ``en/devel/*`` to point at ``en/<doc_version>/*``. Any
        other redirects are left untouched.
        """
        aws = FakeAWS(
            routing_rules={
                'clusterhq-staging-docs': {
                    'en/latest/': 'en/0.3.0/',
                    'en/devel/': 'en/0.3.1dev4/',
                },
            },
            s3_buckets={
                'clusterhq-staging-docs': {},
                'clusterhq-dev-docs': {},
            })
        self.publish_docs(aws, '0.3.0-444-gf01215b', '0.3.1dev5',
                          environment=Environments.STAGING)
        self.assertEqual(
            aws.routing_rules, {
                'clusterhq-staging-docs': {
                    'en/latest/': 'en/0.3.0/',
                    'en/devel/': 'en/0.3.1dev5/',
                },
            })

    def test_updates_redirects_production(self):
        """
        Calling :func:`publish_docs` with a release or documentation version
        and in production updates the redirect for the
        ``clusterhq-docs`` S3 bucket.
        """
        aws = FakeAWS(
            routing_rules={
                'clusterhq-docs': {
                    'en/latest/': 'en/0.3.0/',
                    'en/devel/': 'en/0.3.1.dev4/',
                },
            },
            s3_buckets={
                'clusterhq-docs': {},
                'clusterhq-dev-docs': {},
            })
        self.publish_docs(aws, '0.3.1', '0.3.1',
                          environment=Environments.PRODUCTION)
        self.assertEqual(
            aws.routing_rules, {
                'clusterhq-docs': {
                    'en/latest/': 'en/0.3.1/',
                    'en/devel/': 'en/0.3.1.dev4/',
                },
            })

    def test_creates_cloudfront_invalidation_new_files(self):
        """
        Calling :func:`publish_docs` with a release or documentation version
        creates an invalidation for
        - en/latest/
        - en/<doc_version>/
        each for every path in the new documentation for <doc_version>.
        """
        aws = FakeAWS(
            routing_rules={
                'clusterhq-staging-docs': {
                    'en/latest/': 'en/0.3.0/',
                },
            },
            s3_buckets={
                'clusterhq-staging-docs': {
                    'index.html': '',
                    'en/index.html': '',
                    'en/latest/index.html': '',
                    'en/0.3.1/index.html': '',
                    'en/0.3.1/sub/index.html': '',
                },
                'clusterhq-dev-docs': {
                    '0.3.0-444-gf05215b/index.html': '',
                    '0.3.0-444-gf05215b/sub/index.html': '',
                    '0.3.0-444-gf05215b/sub/other.html': '',
                },
            })
        self.publish_docs(aws, '0.3.0-444-gf05215b', '0.3.1',
                          environment=Environments.STAGING)
        self.assertEqual(
            aws.cloudfront_invalidations, [
                CreateCloudFrontInvalidation(
                    cname='docs.staging.clusterhq.com',
                    paths={
                        'en/latest/',
                        'en/latest/index.html',
                        'en/latest/sub/',
                        'en/latest/sub/index.html',
                        'en/latest/sub/other.html',
                        'en/0.3.1/',
                        'en/0.3.1/index.html',
                        'en/0.3.1/sub/',
                        'en/0.3.1/sub/index.html',
                        'en/0.3.1/sub/other.html',
                    }),
            ])

    def test_creates_cloudfront_invalidation_trailing_index(self):
        """
        Calling :func:`publish_docs` with a release or documentation version
        doesn't creates an invalidation for files that end in ``index.html``.
        """
        aws = FakeAWS(
            routing_rules={
                'clusterhq-staging-docs': {
                    'en/latest/': 'en/0.3.0/',
                },
            },
            s3_buckets={
                'clusterhq-staging-docs': {
                    'index.html': '',
                    'en/index.html': '',
                    'en/latest/index.html': '',
                },
                'clusterhq-dev-docs': {
                    '0.3.0-444-gf05215b/sub_index.html': '',
                },
            })
        self.publish_docs(aws, '0.3.0-444-gf05215b', '0.3.1',
                          environment=Environments.STAGING)
        self.assertEqual(
            aws.cloudfront_invalidations, [
                CreateCloudFrontInvalidation(
                    cname='docs.staging.clusterhq.com',
                    paths={
                        'en/latest/',
                        'en/latest/sub_index.html',
                        'en/0.3.1/',
                        'en/0.3.1/sub_index.html',
                    }),
            ])

    def test_creates_cloudfront_invalidation_removed_files(self):
        """
        Calling :func:`publish_docs` with a release or documentation version
        creates an invalidation for
        - en/latest/
        - en/<doc_version>/
        each for every path in the old documentation for <doc_version>.
        """
        aws = FakeAWS(
            routing_rules={
                'clusterhq-staging-docs': {
                    'en/latest/': 'en/0.3.0/',
                },
            },
            s3_buckets={
                'clusterhq-staging-docs': {
                    'index.html': '',
                    'en/index.html': '',
                    'en/latest/index.html': '',
                    'en/0.3.1/index.html': '',
                    'en/0.3.1/sub/index.html': '',
                },
                'clusterhq-dev-docs': {},
            })
        self.publish_docs(aws, '0.3.0-444-gf05215b', '0.3.1',
                          environment=Environments.STAGING)
        self.assertEqual(
            aws.cloudfront_invalidations, [
                CreateCloudFrontInvalidation(
                    cname='docs.staging.clusterhq.com',
                    paths={
                        'en/latest/',
                        'en/latest/index.html',
                        'en/latest/sub/',
                        'en/latest/sub/index.html',
                        'en/0.3.1/',
                        'en/0.3.1/index.html',
                        'en/0.3.1/sub/',
                        'en/0.3.1/sub/index.html',
                    }),
            ])

    def test_creates_cloudfront_invalidation_previous_version(self):
        """
        Calling :func:`publish_docs` with a release or documentation version
        creates an invalidation for
        - en/latest/
        - en/<doc_version>/
        each for every path in the documentation for version that was
        previously `en/latest/`.
        """
        aws = FakeAWS(
            routing_rules={
                'clusterhq-staging-docs': {
                    'en/latest/': 'en/0.3.0/',
                },
            },
            s3_buckets={
                'clusterhq-staging-docs': {
                    'index.html': '',
                    'en/index.html': '',
                    'en/latest/index.html': '',
                    'en/0.3.0/index.html': '',
                    'en/0.3.0/sub/index.html': '',
                },
                'clusterhq-dev-docs': {},
            })
        self.publish_docs(aws, '0.3.0-444-gf05215b', '0.3.1',
                          environment=Environments.STAGING)
        self.assertEqual(
            aws.cloudfront_invalidations, [
                CreateCloudFrontInvalidation(
                    cname='docs.staging.clusterhq.com',
                    paths={
                        'en/latest/',
                        'en/latest/index.html',
                        'en/latest/sub/',
                        'en/latest/sub/index.html',
                        'en/0.3.1/',
                        'en/0.3.1/index.html',
                        'en/0.3.1/sub/',
                        'en/0.3.1/sub/index.html',
                    }),
            ])

    def test_creates_cloudfront_invalidation_devel_new_files(self):
        """
        Calling :func:`publish_docs` with a development version creates an
        invalidation for
        - en/devel/
        - en/<doc_version>/
        each for every path in the new documentation for <doc_version>.
        """
        aws = FakeAWS(
            routing_rules={
                'clusterhq-staging-docs': {
                    'en/devel/': 'en/0.3.0/',
                },
            },
            s3_buckets={
                'clusterhq-staging-docs': {
                    'index.html': '',
                    'en/index.html': '',
                    'en/devel/index.html': '',
                    'en/0.3.1dev1/index.html': '',
                    'en/0.3.1dev1/sub/index.html': '',
                },
                'clusterhq-dev-docs': {
                    '0.3.0-444-gf05215b/index.html': '',
                    '0.3.0-444-gf05215b/sub/index.html': '',
                    '0.3.0-444-gf05215b/sub/other.html': '',
                },
            })
        self.publish_docs(aws, '0.3.0-444-gf05215b', '0.3.1dev1',
                          environment=Environments.STAGING)
        self.assertEqual(
            aws.cloudfront_invalidations, [
                CreateCloudFrontInvalidation(
                    cname='docs.staging.clusterhq.com',
                    paths={
                        'en/devel/',
                        'en/devel/index.html',
                        'en/devel/sub/',
                        'en/devel/sub/index.html',
                        'en/devel/sub/other.html',
                        'en/0.3.1dev1/',
                        'en/0.3.1dev1/index.html',
                        'en/0.3.1dev1/sub/',
                        'en/0.3.1dev1/sub/index.html',
                        'en/0.3.1dev1/sub/other.html',
                    }),
            ])

    def test_creates_cloudfront_invalidation_devel_removed_files(self):
        """
        Calling :func:`publish_docs` with a development version creates an
        invalidation for
        - en/devel/
        - en/<doc_version>/
        each for every path in the old documentation for <doc_version>.
        """
        aws = FakeAWS(
            routing_rules={
                'clusterhq-staging-docs': {
                    'en/devel/': 'en/0.3.0/',
                },
            },
            s3_buckets={
                'clusterhq-staging-docs': {
                    'index.html': '',
                    'en/index.html': '',
                    'en/devel/index.html': '',
                    'en/0.3.1dev1/index.html': '',
                    'en/0.3.1dev1/sub/index.html': '',
                },
                'clusterhq-dev-docs': {},
            })
        self.publish_docs(aws, '0.3.0-444-gf05215b', '0.3.1dev1',
                          environment=Environments.STAGING)
        self.assertEqual(
            aws.cloudfront_invalidations, [
                CreateCloudFrontInvalidation(
                    cname='docs.staging.clusterhq.com',
                    paths={
                        'en/devel/',
                        'en/devel/index.html',
                        'en/devel/sub/',
                        'en/devel/sub/index.html',
                        'en/0.3.1dev1/',
                        'en/0.3.1dev1/index.html',
                        'en/0.3.1dev1/sub/',
                        'en/0.3.1dev1/sub/index.html',
                    }),
            ])

    def test_creates_cloudfront_invalidation_devel_previous_version(self):
        """
        Calling :func:`publish_docs` with a development version creates an
        invalidation for
        - en/devel/
        - en/<doc_version>/
        each for every path in the documentation for version that was
        previously `en/devel/`.
        """
        aws = FakeAWS(
            routing_rules={
                'clusterhq-staging-docs': {
                    'en/devel/': 'en/0.3.0/',
                },
            },
            s3_buckets={
                'clusterhq-staging-docs': {
                    'index.html': '',
                    'en/index.html': '',
                    'en/devel/index.html': '',
                    'en/0.3.0/index.html': '',
                    'en/0.3.0/sub/index.html': '',
                },
                'clusterhq-dev-docs': {},
            })
        self.publish_docs(aws, '0.3.0-444-gf05215b', '0.3.1dev1',
                          environment=Environments.STAGING)
        self.assertEqual(
            aws.cloudfront_invalidations, [
                CreateCloudFrontInvalidation(
                    cname='docs.staging.clusterhq.com',
                    paths={
                        'en/devel/',
                        'en/devel/index.html',
                        'en/devel/sub/',
                        'en/devel/sub/index.html',
                        'en/0.3.1dev1/',
                        'en/0.3.1dev1/index.html',
                        'en/0.3.1dev1/sub/',
                        'en/0.3.1dev1/sub/index.html',
                    }),
            ])

    def test_creates_cloudfront_invalidation_production(self):
        """
        Calling :func:`publish_docs` in production creates an invalidation for
        ``docs.clusterhq.com``.
        """
        aws = FakeAWS(
            routing_rules={
                'clusterhq-docs': {
                    'en/latest/': 'en/0.3.0/',
                },
            },
            s3_buckets={
                'clusterhq-docs': {
                    'index.html': '',
                    'en/index.html': '',
                    'en/latest/index.html': '',
                    'en/0.3.1/index.html': '',
                    'en/0.3.1/sub/index.html': '',
                },
                'clusterhq-dev-docs': {},
            })
        self.publish_docs(aws, '0.3.1', '0.3.1',
                          environment=Environments.PRODUCTION)
        self.assertEqual(
            aws.cloudfront_invalidations, [
                CreateCloudFrontInvalidation(
                    cname='docs.clusterhq.com',
                    paths={
                        'en/latest/',
                        'en/latest/index.html',
                        'en/latest/sub/',
                        'en/latest/sub/index.html',
                        'en/0.3.1/',
                        'en/0.3.1/index.html',
                        'en/0.3.1/sub/',
                        'en/0.3.1/sub/index.html',
                    }),
            ])

    def test_production_gets_tagged_version(self):
        """
        Trying to publish to production, when the version being pushed isn't
        tagged raises an exception.
        """
        aws = FakeAWS(routing_rules={}, s3_buckets={})
        self.assertRaises(
            NotTagged,
            self.publish_docs,
            aws, '0.3.0-444-gf05215b', '0.3.1dev1',
            environment=Environments.PRODUCTION)

    def test_production_can_publish_doc_version(self):
        """
        Publishing a documentation version to the version of the latest full
        release in production succeeds.
        """
        aws = FakeAWS(
            routing_rules={
                'clusterhq-docs': {
                    'en/latest/': 'en/0.3.0/',
                },
            },
            s3_buckets={
                'clusterhq-docs': {},
                'clusterhq-dev-docs': {},
            })
        # Does not raise:
        self.publish_docs(
            aws, '0.3.1+doc1', '0.3.1', environment=Environments.PRODUCTION)

    def test_production_can_publish_prerelease(self):
        """
        Publishing a pre-release succeeds.
        """
        aws = FakeAWS(
            routing_rules={
                'clusterhq-docs': {
                    'en/devel/': 'en/0.3.1.dev4/',
                },
            },
            s3_buckets={
                'clusterhq-docs': {},
                'clusterhq-dev-docs': {},
            })
        # Does not raise:
        self.publish_docs(
            aws, '0.3.2pre1', '0.3.2pre1', environment=Environments.PRODUCTION)

    def test_publish_non_release_fails(self):
        """
        Trying to publish to version that isn't a release fails.
        """
        aws = FakeAWS(routing_rules={}, s3_buckets={})
        self.assertRaises(
            NotARelease,
            self.publish_docs,
            aws, '0.3.0-444-gf05215b', '0.3.0-444-gf05215b',
            environment=Environments.STAGING)

    def assert_error_key_update(self, doc_version, environment, should_update):
        """
        Call ``publish_docs`` and assert that only the expected buckets have an
        updated error_key property.

        :param unicode doc_version: The version of the documentation that is
            being published.
        :param NamedConstant environment: One of the ``NamedConstants`` in
            ``Environments``.
        :param bool should_update: A flag indicating whether the error_key for
            the bucket associated with ``environment`` is expected to be
            updated.
        :raises: ``FailTest`` if an error_key in any of the S3 buckets has been
            updated unexpectedly.
        """
        # Get a set of all target S3 buckets.
        bucket_names = set()
        for e in Environments.iterconstants():
            bucket_names.add(
                DOCUMENTATION_CONFIGURATIONS[e].documentation_bucket
            )
        # Pretend that both devel and latest aliases are currently pointing to
        # an older version.
        empty_routes = {
            'en/devel/': 'en/0.0.0/',
            'en/latest/': 'en/0.0.0/',
        }
        # In all the S3 buckets.
        empty_routing_rules = {
            bucket_name: empty_routes.copy()
            for bucket_name in bucket_names
        }
        # And that all the buckets themselves are empty.
        empty_buckets = {bucket_name: {} for bucket_name in bucket_names}
        # Including the dev bucket
        empty_buckets['clusterhq-dev-docs'] = {}
        # And that all the buckets have an empty error_key
        empty_error_keys = {bucket_name: b'' for bucket_name in bucket_names}

        aws = FakeAWS(
            routing_rules=empty_routing_rules,
            s3_buckets=empty_buckets,
            error_key=empty_error_keys
        )
        # The value of any updated error_key will include the version that's
        # being published.
        expected_error_path = 'en/{}/error_pages/404.html'.format(doc_version)
        expected_updated_bucket = (
            DOCUMENTATION_CONFIGURATIONS[environment].documentation_bucket
        )
        # Grab a copy of the current error_key before it gets mutated.
        expected_error_keys = aws.error_key.copy()
        if should_update:
            # And if an error_key is expected to be updated we expect it to be
            # for the bucket corresponding to the environment that we're
            # publishing to.
            expected_error_keys[expected_updated_bucket] = expected_error_path

        self.publish_docs(
            aws,
            flocker_version=doc_version,
            doc_version=doc_version,
            environment=environment
        )

        self.assertEqual(expected_error_keys, aws.error_key)

    def test_error_key_dev_staging(self):
        """
        Publishing documentation for a development release to the staging
        bucket, updates the error_key in that bucket only.
        """
        self.assert_error_key_update(
            doc_version='0.4.1dev1',
            environment=Environments.STAGING,
            should_update=True
        )

    def test_error_key_dev_production(self):
        """
        Publishing documentation for a development release to the production
        bucket, does not update the error_key in any of the buckets.
        """
        self.assert_error_key_update(
            doc_version='0.4.1dev1',
            environment=Environments.PRODUCTION,
            should_update=False
        )

    def test_error_key_pre_staging(self):
        """
        Publishing documentation for a pre-release to the staging
        bucket, updates the error_key in that bucket only.
        """
        self.assert_error_key_update(
            doc_version='0.4.1pre1',
            environment=Environments.STAGING,
            should_update=True
        )

    def test_error_key_pre_production(self):
        """
        Publishing documentation for a pre-release to the production
        bucket, does not update the error_key in any of the buckets.
        """
        self.assert_error_key_update(
            doc_version='0.4.1pre1',
            environment=Environments.PRODUCTION,
            should_update=False
        )

    def test_error_key_marketing_staging(self):
        """
        Publishing documentation for a marketing release to the staging
        bucket, updates the error_key in that bucket.
        """
        self.assert_error_key_update(
            doc_version='0.4.1',
            environment=Environments.STAGING,
            should_update=True
        )

    def test_error_key_marketing_production(self):
        """
        Publishing documentation for a marketing release to the production
        bucket, updates the error_key in that bucket.
        """
        self.assert_error_key_update(
            doc_version='0.4.1',
            environment=Environments.PRODUCTION,
            should_update=True
        )


<<<<<<< HEAD
class UpdateRepoTests(SynchronousTestCase):
=======
class UploadRPMsTests(SynchronousTestCase):
>>>>>>> b7f8f910
    """
    Tests for :func:``update_repo``.
    """
    def setUp(self):
        pass
        self.target_bucket = 'test-target-bucket'
        self.target_key = 'test/target/key'
        self.package_directory = FilePath(self.mktemp())

        self.packages = ['clusterhq-flocker-cli', 'clusterhq-flocker-node']

    def update_repo(self, aws, yum,
                    package_directory, target_bucket, target_key, source_repo,
                    packages, flocker_version, distro_name, distro_version):
        """
        Call :func:``update_repo``, interacting with a fake AWS and yum
        utilities.

        :param FakeAWS aws: Fake AWS to interact with.
        :param FakeYum yum: Fake yum utilities to interact with.

        See :py:func:`update_repo` for other parameter documentation.
        """
        dispatchers = [aws.get_dispatcher(), yum.get_dispatcher(),
                       base_dispatcher]
        sync_perform(
            ComposedDispatcher(dispatchers),
            update_repo(
                package_directory=package_directory,
                target_bucket=target_bucket,
                target_key=target_key,
                source_repo=source_repo,
                packages=packages,
                flocker_version=flocker_version,
                distro_name=distro_name,
                distro_version=distro_version,
            )
        )

    def test_fake_rpm(self):
        """
        Calling :func:`update_repo` downloads the new RPMs, creates the
        metadata, and uploads it to S3.

        - Existing packages on S3 are preserved in the metadata.
        - Other packages on the buildserver are not downloaded.
        - Existing metadata files are left untouched.
        """
        existing_s3_keys = {
            os.path.join(self.target_key, 'existing_package.rpm'): '',
            os.path.join(self.target_key,
                         'clusterhq-flocker-cli-0.3.3-0.dev.7.noarch.rpm'):
                'existing-content-to-be-replaced',  # noqa
            os.path.join(self.target_key, 'repodata', 'repomod.xml'):
                '<oldhash>-metadata.xml',
            os.path.join(self.target_key, 'repodata',
                         '<oldhash>-metadata.xml'):
                'metadata for: existing_package.rpm',
        }

        aws = FakeAWS(
            routing_rules={},
            s3_buckets={
                self.target_bucket: existing_s3_keys,
            },
        )

        unspecified_package = 'unspecified-package-0.3.3-0.dev.7.noarch.rpm'
        repo_contents = {
            'clusterhq-flocker-cli-0.3.3-0.dev.7.noarch.rpm': 'cli-package',
            'clusterhq-flocker-node-0.3.3-0.dev.7.noarch.rpm': 'node-package',
            unspecified_package: 'unspecified-package-content',
        }

        self.update_repo(
            aws=aws,
            yum=FakeYum(),
            package_directory=self.package_directory,
            target_bucket=self.target_bucket,
            target_key=self.target_key,
            source_repo=create_fake_repository(self, files=repo_contents),
            packages=self.packages,
            flocker_version='0.3.3dev7',
            distro_name='fedora',
            distro_version='7',
        )

        # The expected files are the new files plus the package which already
        # existed in S3.
        expected_packages = {
            'existing_package.rpm',
            'clusterhq-flocker-cli-0.3.3-0.dev.7.noarch.rpm',
            'clusterhq-flocker-node-0.3.3-0.dev.7.noarch.rpm',
        }

        expected_keys = existing_s3_keys.copy()
        expected_keys.update({
            'test/target/key/clusterhq-flocker-cli-0.3.3-0.dev.7.noarch.rpm':
                'cli-package',
            'test/target/key/clusterhq-flocker-node-0.3.3-0.dev.7.noarch.rpm':
                'node-package',
            })
        expected_keys.update({
            os.path.join(self.target_key, 'repodata', 'repomod.xml'):
                '<newhash>-metadata.xml',
            os.path.join(self.target_key, 'repodata',
                         '<newhash>-metadata.xml'):
                'metadata content for: ' + ','.join(expected_packages),
        })

        self.assertEqual(
            expected_keys,
            aws.s3_buckets[self.target_bucket])

    def test_fake_deb(self):
        """
        Calling :func:`update_repo` downloads the new DEBs, creates the
        metadata, and uploads it to S3.

        - Existing packages on S3 are preserved in the metadata.
        - Other packages on the buildserver are not downloaded.
        """
        existing_s3_keys = {
            os.path.join(self.target_key, 'existing_package.deb'): '',
            os.path.join(self.target_key,
                         'clusterhq-flocker-cli_0.3.3-0.dev.7_all.deb'):
                'existing-content-to-be-replaced',  # noqa
            os.path.join(self.target_key, 'Packages.gz'):
                'metadata for: existing_package.deb',
        }

        aws = FakeAWS(
            routing_rules={},
            s3_buckets={
                self.target_bucket: existing_s3_keys,
            },
        )

        unspecified_package = 'unspecified-package_0.3.3-0.dev.7_all.deb'
        repo_contents = {
            'clusterhq-flocker-cli_0.3.3-0.dev.7_all.deb': 'cli-package',
            'clusterhq-flocker-node_0.3.3-0.dev.7_all.deb': 'node-package',
            unspecified_package: 'unspecified-package-content',
        }

        self.update_repo(
            aws=aws,
            yum=FakeYum(),
            package_directory=self.package_directory,
            target_bucket=self.target_bucket,
            target_key=self.target_key,
            source_repo=create_fake_repository(self, files=repo_contents),
            packages=self.packages,
            flocker_version='0.3.3dev7',
            distro_name='ubuntu',
            distro_version='14.04',
        )

        # The expected files are the new files plus the package which already
        # existed in S3.
        expected_packages = {
            'existing_package.deb',
            'clusterhq-flocker-cli_0.3.3-0.dev.7_all.deb',
            'clusterhq-flocker-node_0.3.3-0.dev.7_all.deb',
        }

        expected_keys = existing_s3_keys.copy()
        expected_keys.update({
            'test/target/key/clusterhq-flocker-cli_0.3.3-0.dev.7_all.deb':
                'cli-package',
            'test/target/key/clusterhq-flocker-node_0.3.3-0.dev.7_all.deb':
                'node-package',
            'test/target/key/Packages.gz':
                'Packages.gz for: ' + ','.join(expected_packages),
            })

        self.assertEqual(
            expected_keys,
            aws.s3_buckets[self.target_bucket])

    def test_package_not_available_exception(self):
        """
        If a requested package is not available in the repository, a 404 error
        is raised.
        """
        aws = FakeAWS(
            routing_rules={},
            s3_buckets={
                self.target_bucket: {},
            },
        )

        with self.assertRaises(HTTPError) as exception:
            self.update_repo(
                aws=aws,
                yum=FakeYum(),
                package_directory=self.package_directory,
                target_bucket=self.target_bucket,
                target_key=self.target_key,
                source_repo=create_fake_repository(
                    self, files={}),
                packages=self.packages,
                flocker_version='0.3.3dev7',
                distro_name='fedora',
                distro_version='7',
            )

        self.assertEqual(404, exception.exception.response.status_code)

    @skipUnless(which('createrepo'),
                "Tests require the ``createrepo`` command.")
    def test_real_yum_utils(self):
        """
        Calling :func:`update_repo` with real yum utilities creates a
        repository in S3.
        """
        source_repo = FilePath(self.mktemp())
        source_repo.createDirectory()

        FilePath(__file__).sibling('test-repo').copyTo(source_repo)
        repo_uri = 'file://' + source_repo.path

        aws = FakeAWS(
            routing_rules={},
            s3_buckets={
                self.target_bucket: {},
            },
        )

        class RealYum(object):
            def get_dispatcher(self):
                return yum_dispatcher

        self.update_repo(
            aws=aws,
            yum=RealYum(),
            package_directory=self.package_directory,
            target_bucket=self.target_bucket,
            target_key=self.target_key,
            source_repo=repo_uri,
            packages=self.packages,
            flocker_version='0.3.3dev7',
            distro_name='fedora',
            distro_version='7',
        )

        expected_files = {
            os.path.join(self.target_key, file)
            for file in [
                'clusterhq-flocker-cli-0.3.3-0.dev.7.noarch.rpm',
                'clusterhq-flocker-node-0.3.3-0.dev.7.noarch.rpm',
                'repodata/repomd.xml',
            ]
        }
        files_on_s3 = aws.s3_buckets[self.target_bucket]

        repodata_path = os.path.join(self.target_key, 'repodata')

        # Yum repositories prefix metadata files with the sha256 hash
        # of the file. Since these files contain timestamps, we calculate
        # the hash from the file, to determine the expected file names.
        for metadata_file in [
                'other.sqlite.bz2',
                'filelists.xml.gz',
                'primary.xml.gz',
                'filelists.sqlite.bz2',
                'primary.sqlite.bz2',
                'other.xml.gz',
                ]:
            for key in files_on_s3:
                if (key.endswith(metadata_file)
                        and key.startswith(repodata_path)):
                    expected_files.add(
                        os.path.join(
                            repodata_path,
                            sha256(files_on_s3[key]).hexdigest()
                            + '-' + metadata_file)
                    )
                    break
            else:
                expected_files.add(
                    os.path.join(
                        repodata_path, '<missing>-' + metadata_file))

        # The original source repository contains no metadata.
        # This tests that CreateRepo creates the expected metadata files from
        # given RPMs, not that any metadata files are copied.
        self.assertEqual(expected_files, set(files_on_s3.keys()))


class UploadRPMsTests(SynchronousTestCase):
    """
    Tests for :func:``upload_rpms``.
    """
    def upload_rpms(self, aws, yum,
                    scratch_directory, target_bucket, version, build_server):
        """
        Call :func:``upload_rpms``, interacting with a fake AWS and yum
        utilities.

        :param FakeAWS aws: Fake AWS to interact with.
        :param FakeYum yum: Fake yum utilities to interact with.

        See :py:func:`upload_rpms` for other parameter documentation.
        """
        dispatchers = [aws.get_dispatcher(), yum.get_dispatcher(),
                       base_dispatcher]
        sync_perform(
            ComposedDispatcher(dispatchers),
            upload_rpms(
                scratch_directory=scratch_directory,
                target_bucket=target_bucket,
                version=version,
                build_server=build_server,
            ),
        )

    def setUp(self):
        self.scratch_directory = FilePath(self.mktemp())
        self.scratch_directory.createDirectory()
        self.target_bucket = 'test-target-bucket'
        self.build_server = 'http://test-build-server.example'

    def test_upload_non_release_fails(self):
        """
        Calling :func:`upload_rpms` with a version that isn't a release fails.
        """
        aws = FakeAWS(
            routing_rules={},
            s3_buckets={},
        )
        yum = FakeYum()

        self.assertRaises(
            NotARelease,
            self.upload_rpms, aws, yum,
            self.scratch_directory, self.target_bucket, '0.3.0-444-gf05215b',
            self.build_server)

    def test_upload_doc_release_fails(self):
        """
        Calling :func:`upload_rpms` with a documentation release version fails.
        """
        aws = FakeAWS(
            routing_rules={},
            s3_buckets={},
        )
        yum = FakeYum()

        self.assertRaises(
            DocumentationRelease,
            self.upload_rpms, aws, yum,
            self.scratch_directory, self.target_bucket, '0.3.0+doc1',
            self.build_server)

    def test_development_repositories_created(self):
        """
        Calling :func:`upload_rpms` creates development repositories for
        CentOS 7 and Fedora 20 for a development release.
        """
        aws = FakeAWS(
            routing_rules={},
            s3_buckets={
                self.target_bucket: {},
            },
        )

        repo_contents = {
            'results/omnibus/0.3.3dev7/fedora-20/clusterhq-flocker-cli-0.3.3-0.dev.7.noarch.rpm': '',  # noqa
            'results/omnibus/0.3.3dev7/fedora-20/clusterhq-flocker-node-0.3.3-0.dev.7.noarch.rpm': '',  # noqa
            'results/omnibus/0.3.3dev7/fedora-20/clusterhq-python-flocker-0.3.3-0.dev.7.x86_64.rpm': '',  # noqa
            'results/omnibus/0.3.3dev7/centos-7/clusterhq-flocker-cli-0.3.3-0.dev.7.noarch.rpm': '',  # noqa
            'results/omnibus/0.3.3dev7/centos-7/clusterhq-flocker-node-0.3.3-0.dev.7.noarch.rpm': '',  # noqa
            'results/omnibus/0.3.3dev7/centos-7/clusterhq-python-flocker-0.3.3-0.dev.7.x86_64.rpm': '',  # noqa
            'results/omnibus/0.3.3dev7/ubuntu-14.04/clusterhq-flocker-cli_0.3.3-0.dev.7_all.deb': '',  # noqa
            'results/omnibus/0.3.3dev7/ubuntu-14.04/clusterhq-flocker-node_0.3.3-0.dev.7_all.deb': '',  # noqa
            'results/omnibus/0.3.3dev7/ubuntu-14.04/clusterhq-python-flocker_0.3.3-0.dev.7_amd64.deb': '',  # noqa
        }

        self.upload_rpms(
            aws=aws,
            yum=FakeYum(),
            scratch_directory=self.scratch_directory,
            target_bucket=self.target_bucket,
            version='0.3.3dev7',
            build_server=create_fake_repository(self, files=repo_contents),
        )

        expected_files = {
            'fedora-testing/20/x86_64/clusterhq-flocker-cli-0.3.3-0.dev.7.noarch.rpm',  # noqa
            'fedora-testing/20/x86_64/clusterhq-flocker-node-0.3.3-0.dev.7.noarch.rpm',  # noqa
            'fedora-testing/20/x86_64/clusterhq-python-flocker-0.3.3-0.dev.7.x86_64.rpm',  # noqa
            'fedora-testing/20/x86_64/repodata/repomod.xml',
            'fedora-testing/20/x86_64/repodata/<newhash>-metadata.xml',
            'centos-testing/7/x86_64/clusterhq-flocker-cli-0.3.3-0.dev.7.noarch.rpm',  # noqa
            'centos-testing/7/x86_64/clusterhq-flocker-node-0.3.3-0.dev.7.noarch.rpm',  # noqa
            'centos-testing/7/x86_64/clusterhq-python-flocker-0.3.3-0.dev.7.x86_64.rpm',  # noqa
            'centos-testing/7/x86_64/repodata/repomod.xml',
            'centos-testing/7/x86_64/repodata/<newhash>-metadata.xml',
            'ubuntu-testing/14.04/amd64/clusterhq-flocker-cli_0.3.3-0.dev.7_all.deb',  # noqa
            'ubuntu-testing/14.04/amd64/clusterhq-flocker-node_0.3.3-0.dev.7_all.deb',  # noqa
            'ubuntu-testing/14.04/amd64/clusterhq-python-flocker_0.3.3-0.dev.7_amd64.deb',  # noqa
            'ubuntu-testing/14.04/amd64/Packages.gz',
            'ubuntu-testing/14.04/amd64/Release',
        }

        files_on_s3 = aws.s3_buckets[self.target_bucket].keys()
        self.assertEqual(expected_files, set(files_on_s3))

    def test_development_repositories_created_for_pre_release(self):
        """
        Calling :func:`upload_rpms` creates development repositories for
        CentOS 7 and Fedora 20 for a pre-release.
        """
        aws = FakeAWS(
            routing_rules={},
            s3_buckets={
                self.target_bucket: {},
            },
        )

        repo_contents = {
            'results/omnibus/0.3.0pre1/fedora-20/clusterhq-flocker-cli-0.3.0-0.pre.1.noarch.rpm': '',  # noqa
            'results/omnibus/0.3.0pre1/fedora-20/clusterhq-flocker-node-0.3.0-0.pre.1.noarch.rpm': '',  # noqa
            'results/omnibus/0.3.0pre1/fedora-20/clusterhq-python-flocker-0.3.0-0.pre.1.x86_64.rpm': '',  # noqa
            'results/omnibus/0.3.0pre1/centos-7/clusterhq-flocker-cli-0.3.0-0.pre.1.noarch.rpm': '',  # noqa
            'results/omnibus/0.3.0pre1/centos-7/clusterhq-flocker-node-0.3.0-0.pre.1.noarch.rpm': '',  # noqa
            'results/omnibus/0.3.0pre1/centos-7/clusterhq-python-flocker-0.3.0-0.pre.1.x86_64.rpm': '',  # noqa
            'results/omnibus/0.3.0pre1/ubuntu-14.04/clusterhq-flocker-cli_0.3.0-0.pre.1_all.deb': '',  # noqa
            'results/omnibus/0.3.0pre1/ubuntu-14.04/clusterhq-flocker-node_0.3.0-0.pre.1_all.deb': '',  # noqa
            'results/omnibus/0.3.0pre1/ubuntu-14.04/clusterhq-python-flocker_0.3.0-0.pre.1_amd64.deb': '',  # noqa
        }

        self.upload_rpms(
            aws=aws,
            yum=FakeYum(),
            scratch_directory=self.scratch_directory,
            target_bucket=self.target_bucket,
            version='0.3.0pre1',
            build_server=create_fake_repository(self, files=repo_contents),
        )

        expected_files = [
            'fedora-testing/20/x86_64/clusterhq-flocker-cli-0.3.0-0.pre.1.noarch.rpm',  # noqa
            'fedora-testing/20/x86_64/clusterhq-flocker-node-0.3.0-0.pre.1.noarch.rpm',  # noqa
            'fedora-testing/20/x86_64/clusterhq-python-flocker-0.3.0-0.pre.1.x86_64.rpm',  # noqa
            'fedora-testing/20/x86_64/repodata/repomod.xml',
            'fedora-testing/20/x86_64/repodata/<newhash>-metadata.xml',
            'centos-testing/7/x86_64/clusterhq-flocker-cli-0.3.0-0.pre.1.noarch.rpm',  # noqa
            'centos-testing/7/x86_64/clusterhq-flocker-node-0.3.0-0.pre.1.noarch.rpm',  # noqa
            'centos-testing/7/x86_64/clusterhq-python-flocker-0.3.0-0.pre.1.x86_64.rpm',  # noqa
            'centos-testing/7/x86_64/repodata/repomod.xml',
            'centos-testing/7/x86_64/repodata/<newhash>-metadata.xml',
            'ubuntu-testing/14.04/amd64/clusterhq-flocker-cli_0.3.0-0.pre.1_all.deb',  # noqa
            'ubuntu-testing/14.04/amd64/clusterhq-flocker-node_0.3.0-0.pre.1_all.deb',  # noqa
            'ubuntu-testing/14.04/amd64/clusterhq-python-flocker_0.3.0-0.pre.1_amd64.deb',  # noqa
            'ubuntu-testing/14.04/amd64/Packages.gz',
            'ubuntu-testing/14.04/amd64/Release',
        ]

        self.assertEqual(
            sorted(expected_files),
            sorted(aws.s3_buckets[self.target_bucket].keys()))

    def test_marketing_repositories_created(self):
        """
        Calling :func:`upload_rpms` creates marketing repositories for
        CentOS 7 and Fedora 20 for a marketing release.
        """
        aws = FakeAWS(
            routing_rules={},
            s3_buckets={
                self.target_bucket: {},
            },
        )

        repo_contents = {
            'results/omnibus/0.3.3/fedora-20/clusterhq-flocker-cli-0.3.3-1.noarch.rpm': '',  # noqa
            'results/omnibus/0.3.3/fedora-20/clusterhq-flocker-node-0.3.3-1.noarch.rpm': '',  # noqa
            'results/omnibus/0.3.3/fedora-20/clusterhq-python-flocker-0.3.3-1.x86_64.rpm': '',  # noqa
            'results/omnibus/0.3.3/centos-7/clusterhq-flocker-cli-0.3.3-1.noarch.rpm': '',  # noqa
            'results/omnibus/0.3.3/centos-7/clusterhq-flocker-node-0.3.3-1.noarch.rpm': '',  # noqa
            'results/omnibus/0.3.3/centos-7/clusterhq-python-flocker-0.3.3-1.x86_64.rpm': '',  # noqa
            'results/omnibus/0.3.3/ubuntu-14.04/clusterhq-flocker-cli_0.3.3-1_all.deb': '',  # noqa
            'results/omnibus/0.3.3/ubuntu-14.04/clusterhq-flocker-node_0.3.3-1_all.deb': '',  # noqa
            'results/omnibus/0.3.3/ubuntu-14.04/clusterhq-python-flocker_0.3.3-1_amd64.deb': '',  # noqa
        }

        self.upload_rpms(
            aws=aws,
            yum=FakeYum(),
            scratch_directory=self.scratch_directory,
            target_bucket=self.target_bucket,
            version='0.3.3',
            build_server=create_fake_repository(self, files=repo_contents),
        )

        expected_files = {
            'fedora/20/x86_64/clusterhq-flocker-cli-0.3.3-1.noarch.rpm',
            'fedora/20/x86_64/clusterhq-flocker-node-0.3.3-1.noarch.rpm',
            'fedora/20/x86_64/clusterhq-python-flocker-0.3.3-1.x86_64.rpm',
            'fedora/20/x86_64/repodata/repomod.xml',
            'fedora/20/x86_64/repodata/<newhash>-metadata.xml',
            'centos/7/x86_64/clusterhq-flocker-cli-0.3.3-1.noarch.rpm',
            'centos/7/x86_64/clusterhq-flocker-node-0.3.3-1.noarch.rpm',
            'centos/7/x86_64/clusterhq-python-flocker-0.3.3-1.x86_64.rpm',
            'centos/7/x86_64/repodata/repomod.xml',
            'centos/7/x86_64/repodata/<newhash>-metadata.xml',
            'ubuntu/14.04/amd64/clusterhq-flocker-cli_0.3.3-1_all.deb',
            'ubuntu/14.04/amd64/clusterhq-flocker-node_0.3.3-1_all.deb',
            'ubuntu/14.04/amd64/clusterhq-python-flocker_0.3.3-1_amd64.deb',
            'ubuntu/14.04/amd64/Packages.gz',
            'ubuntu/14.04/amd64/Release',
        }

        files_on_s3 = aws.s3_buckets[self.target_bucket].keys()
        self.assertEqual(expected_files, set(files_on_s3))


def create_fake_repository(test_case, files):
    """
    Create files in a directory to mimic a repository of packages.

<<<<<<< HEAD
    :param TestCase test_case: The test case to use for creating a temporary
        directory.
    :param dict source_repo: Dictionary mapping names of files to create to
        contents.
    :return: FilePath of directory containing fake package files.
    """
    source_repo = FilePath(test_case.mktemp())
    source_repo.createDirectory
    for key in files:
        new_file = source_repo.preauthChild(key)
        if not new_file.parent().exists():
            new_file.parent().makedirs()
        new_file.setContent(files[key])
    return 'file://' + source_repo.path
=======
        self.assertTrue(
            expected_files.issubset(set(files_on_s3)),
            "Metadata files for the packages were not created.")


class CreateReleaseBranchOptionsTests(SynchronousTestCase):
    """
    Tests for :class:`CreateReleaseBranchOptions`.
    """

    def test_flocker_version_required(self):
          """
          The ``--flocker-version`` option is required.
          """
          options = CreateReleaseBranchOptions()
          self.assertRaises(
              UsageError,
              options.parseOptions, [])


def create_git_repository(test_case):
    """
    Create a git repository with a ``master`` branch and ``README``.

    :param test_case: The ``TestCase`` calling this.
    """
    directory = FilePath(test_case.mktemp())
    directory.child('README').makedirs()
    directory.child('README').touch()

    repository = Repo.init(path=directory.path)
    repository.index.add(['README'])
    repository.index.commit('Initial commit')
    repository.create_head('master')
    return repository


class CreateReleaseBranchTests(SynchronousTestCase):
    """
    Tests for :func:`create_release_branch`.
    """
    def setUp(self):
        self.repo = create_git_repository(test_case=self)

    def test_branch_exists_fails(self):
        """
        Trying to create a release when a branch already exists for the given
        version fails.
        """
        branch = self.repo.create_head('release/flocker-0.3.0')

        self.assertRaises(
            BranchExists,
            create_release_branch, '0.3.0', base_branch=branch)

    def test_active_branch(self):
        """
        Creating a release branch changes the active branch on the given
        branch's repository.
        """
        branch = self.repo.create_head('release/flocker-0.3.0pre1')

        create_release_branch(version='0.3.0', base_branch=branch)
        self.assertEqual(
            self.repo.active_branch.name,
            "release/flocker-0.3.0")

    def test_branch_created_from_base(self):
        """
        The new branch is created from the given branch.
        """
        master = self.repo.active_branch
        branch = self.repo.create_head('release/flocker-0.3.0pre1')
        branch.checkout()
        FilePath(self.repo.working_dir).child('NEW_FILE').touch()
        self.repo.index.add(['NEW_FILE'])
        self.repo.index.commit('Add NEW_FILE')
        master.checkout()
        create_release_branch(version='0.3.0', base_branch=branch)
        self.assertIn((u'NEW_FILE', 0), self.repo.index.entries)


class CalculateBaseBranchTests(SynchronousTestCase):
    """
    Tests for :func:`calculate_base_branch`.
    """

    def setUp(self):
        self.repo = create_git_repository(test_case=self)

    def calculate_base_branch(self, version):
        return calculate_base_branch(
            version=version, path=self.repo.working_dir)

    def test_calculate_base_branch_for_non_release_fails(self):
        """
        Calling :func:`calculate_base_branch` with a version that isn't a
        release fails.
        """
        self.assertRaises(
            NotARelease,
            self.calculate_base_branch, '0.3.0-444-gf05215b')

    def test_weekly_release_base(self):
        """
        A weekly release is created from the "master" branch.
        """
        self.assertEqual(
            self.calculate_base_branch(version='0.3.0dev1').name,
            "master")

    def test_doc_release_base(self):
        """
        A documentation release is created from the release which is having
        its documentation changed.
        """
        self.repo.create_head('release/flocker-0.3.0')
        self.assertEqual(
            self.calculate_base_branch(version='0.3.0+doc1').name,
            "release/flocker-0.3.0")

    def test_first_pre_release(self):
        """
        The first pre-release for a marketing release is created from the
        "master" branch.
        """
        self.assertEqual(
            self.calculate_base_branch(version='0.3.0pre1').name,
            "master")

    def test_uses_previous_pre_release(self):
        """
        The second pre-release for a marketing release is created from the
        previous pre-release release branch.
        """
        self.repo.create_head('release/flocker-0.3.0pre1')
        self.repo.create_tag('0.3.0pre1')
        self.repo.create_head('release/flocker-0.3.0pre2')
        self.repo.create_tag('0.3.0pre2')
        self.assertEqual(
            self.calculate_base_branch(version='0.3.0pre3').name,
            "release/flocker-0.3.0pre2")

    def test_unparseable_tags(self):
        """
        There is no error raised if the repository contains a tag which cannot
        be parsed as a version.
        """
        self.repo.create_head('release/flocker-0.3.0unparseable')
        self.repo.create_tag('0.3.0unparseable')
        self.repo.create_head('release/flocker-0.3.0pre2')
        self.repo.create_tag('0.3.0pre2')
        self.assertEqual(
            self.calculate_base_branch(version='0.3.0pre3').name,
            "release/flocker-0.3.0pre2")

    def test_parent_repository_used(self):
        """
        If a path is given as the repository path, the parents of that file
        are searched until a Git repository is found.
        """
        self.assertEqual(
            calculate_base_branch(
                version='0.3.0dev1',
                path=FilePath(self.repo.working_dir).child('README').path,
            ).name,
            "master")

    def test_no_pre_releases_fails(self):
        """
        Trying to release a marketing release when no pre-release exists for it
        fails.
        """
        self.assertRaises(
            NoPreRelease,
            self.calculate_base_branch, '0.3.0')

    def test_missing_pre_release_fails(self):
        """
        Trying to release a pre-release when the previous pre-release does not
        exist fails.
        """
        self.repo.create_head('release/flocker-0.3.0pre1')
        self.repo.create_tag('0.3.0pre1')
        self.assertRaises(
            MissingPreRelease,
            self.calculate_base_branch, '0.3.0pre3')

    def test_base_branch_does_not_exist_fails(self):
        """
        Trying to create a release when the base branch does not exist fails.
        """
        self.repo.create_tag('0.3.0pre1')

        self.assertRaises(
            BaseBranchDoesNotExist,
            self.calculate_base_branch, '0.3.0')

    def test_tag_exists_fails(self):
        """
        Trying to create a release when a tag already exists for the given
        version fails.
        """
        self.repo.create_tag('0.3.0')
        self.assertRaises(
            TagExists,
            self.calculate_base_branch, '0.3.0')
>>>>>>> b7f8f910
<|MERGE_RESOLUTION|>--- conflicted
+++ resolved
@@ -5,14 +5,8 @@
 """
 
 import os
-<<<<<<< HEAD
-from twisted.trial.unittest import SynchronousTestCase
 from unittest import skipUnless
-=======
-from unittest import skipUnless
-import tempfile
-
->>>>>>> b7f8f910
+
 from effect import sync_perform, ComposedDispatcher, base_dispatcher
 from git import Repo
 
@@ -37,56 +31,6 @@
 from hashlib import sha256
 
 
-<<<<<<< HEAD
-class MakeRpmVersionTests(SynchronousTestCase):
-    """
-    Tests for ``make_rpm_version``.
-    """
-    def test_good(self):
-        """
-        ``make_rpm_version`` gives the expected ``rpm_version`` instances when
-        supplied with valid ``flocker_version_number``s.
-        """
-        expected = {
-            '0.1.0': rpm_version('0.1.0', '1'),
-            '0.1.0-99-g3d644b1': rpm_version('0.1.0', '1.99.g3d644b1'),
-            '0.1.1pre1': rpm_version('0.1.1', '0.pre.1'),
-            '0.1.1': rpm_version('0.1.1', '1'),
-            '0.2.0dev1': rpm_version('0.2.0', '0.dev.1'),
-            '0.2.0dev2-99-g3d644b1':
-                rpm_version('0.2.0', '0.dev.2.99.g3d644b1'),
-            '0.2.0dev3-100-g3d644b2-dirty': rpm_version(
-                '0.2.0', '0.dev.3.100.g3d644b2.dirty'),
-        }
-        unexpected_results = []
-        for supplied_version, expected_rpm_version in expected.items():
-            actual_rpm_version = make_rpm_version(supplied_version)
-            if actual_rpm_version != expected_rpm_version:
-                unexpected_results.append((
-                    supplied_version,
-                    actual_rpm_version,
-                    expected_rpm_version,
-                ))
-
-        if unexpected_results:
-            self.fail(unexpected_results)
-
-    def test_non_integer_suffix(self):
-        """
-        ``make_rpm_version`` raises ``Exception`` when supplied with a version
-        with a non-integer pre or dev suffix number.
-        """
-        with self.assertRaises(Exception) as exception:
-            make_rpm_version('0.1.2preX')
-
-        self.assertEqual(
-            u'Non-integer value "X" for "pre". Supplied version 0.1.2preX',
-            unicode(exception.exception),
-        )
-
-
-=======
->>>>>>> b7f8f910
 class PublishDocsTests(SynchronousTestCase):
     """
     Tests for :func:``publish_docs``.
@@ -839,11 +783,7 @@
         )
 
 
-<<<<<<< HEAD
 class UpdateRepoTests(SynchronousTestCase):
-=======
-class UploadRPMsTests(SynchronousTestCase):
->>>>>>> b7f8f910
     """
     Tests for :func:``update_repo``.
     """
@@ -1367,7 +1307,6 @@
     """
     Create files in a directory to mimic a repository of packages.
 
-<<<<<<< HEAD
     :param TestCase test_case: The test case to use for creating a temporary
         directory.
     :param dict source_repo: Dictionary mapping names of files to create to
@@ -1382,10 +1321,6 @@
             new_file.parent().makedirs()
         new_file.setContent(files[key])
     return 'file://' + source_repo.path
-=======
-        self.assertTrue(
-            expected_files.issubset(set(files_on_s3)),
-            "Metadata files for the packages were not created.")
 
 
 class CreateReleaseBranchOptionsTests(SynchronousTestCase):
@@ -1394,13 +1329,13 @@
     """
 
     def test_flocker_version_required(self):
-          """
-          The ``--flocker-version`` option is required.
-          """
-          options = CreateReleaseBranchOptions()
-          self.assertRaises(
-              UsageError,
-              options.parseOptions, [])
+        """
+        The ``--flocker-version`` option is required.
+        """
+        options = CreateReleaseBranchOptions()
+        self.assertRaises(
+            UsageError,
+            options.parseOptions, [])
 
 
 def create_git_repository(test_case):
@@ -1589,5 +1524,4 @@
         self.repo.create_tag('0.3.0')
         self.assertRaises(
             TagExists,
-            self.calculate_base_branch, '0.3.0')
->>>>>>> b7f8f910
+            self.calculate_base_branch, '0.3.0')