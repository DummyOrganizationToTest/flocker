# Copyright Hybrid Logic Ltd.  See LICENSE file for details.
"""
Run the acceptance tests.
"""

import sys
import os
import yaml
from pipes import quote as shell_quote
from tempfile import mkdtemp

from zope.interface import Interface, implementer
from characteristic import attributes
from eliot import add_destination, write_failure
from pyrsistent import pvector

from twisted.internet.error import ProcessTerminated
from twisted.python.usage import Options, UsageError
from twisted.python.filepath import FilePath
from twisted.internet.defer import inlineCallbacks, returnValue, succeed
from twisted.python.reflect import prefixedMethodNames

from effect import parallel
from effect.twisted import perform

from admin.vagrant import vagrant_version
from flocker.common.version import make_rpm_version
from flocker.provision import PackageSource, Variants, CLOUD_PROVIDERS
import flocker
from flocker.provision._ssh import (
    run_remotely)
from flocker.provision._install import (
    ManagedNode,
    task_pull_docker_images,
    uninstall_flocker,
    install_flocker,
    configure_cluster,
    configure_zfs,
)
from flocker.provision._ca import Certificates
from flocker.provision._ssh._conch import make_dispatcher
from flocker.provision._common import Cluster
from flocker.acceptance.testtools import DatasetBackend

from .runner import run


def extend_environ(**kwargs):
    """
    Return a copy of ``os.environ`` with some additional environment variables
        added.

    :param **kwargs: The enviroment variables to add.
    :return dict: The new environment.
    """
    env = os.environ.copy()
    env.update(kwargs)
    return env


def remove_known_host(reactor, hostname):
    """
    Remove all keys belonging to hostname from a known_hosts file.

    :param reactor: Reactor to use.
    :param bytes hostname: Remove all keys belonging to this hostname from
        known_hosts.
    """
    return run(reactor, ['ssh-keygen', '-R', hostname])


def get_trial_environment(cluster):
    """
    Return a dictionary of environment varibles describing a cluster for
    accetpance testing.

    :param Cluster cluster: Description of the cluster to get environment
        variables for.
    """
    return {
        'FLOCKER_ACCEPTANCE_CONTROL_NODE': cluster.control_node.address,
        'FLOCKER_ACCEPTANCE_AGENT_NODES':
            ':'.join(node.address for node in cluster.agent_nodes),
        'FLOCKER_ACCEPTANCE_VOLUME_BACKEND': cluster.dataset_backend.name,
        'FLOCKER_ACCEPTANCE_API_CERTIFICATES_PATH':
            cluster.certificates_path.path,
    }


def run_tests(reactor, cluster, trial_args):
    """
    Run the acceptance tests.

    :param Cluster cluster: The cluster to run acceptance tests against.
    :param list trial_args: Arguments to pass to trial. If not
        provided, defaults to ``['flocker.acceptance']``.

    :return int: The exit-code of trial.
    """
    if not trial_args:
        trial_args = ['--rterrors', 'flocker.acceptance']

    def check_result(f):
        f.trap(ProcessTerminated)
        if f.value.exitCode is not None:
            return f.value.exitCode
        else:
            return f

    return run(
        reactor,
        ['trial'] + list(trial_args),
        env=extend_environ(
            **get_trial_environment(cluster)
        )).addCallbacks(
            callback=lambda _: 0,
            errback=check_result,
            )


class IClusterRunner(Interface):
    """
    Interface for starting and stopping a cluster for acceptance testing.
    """

    def start_cluster(reactor):
        """
        Start cluster for running acceptance tests.

        :param reactor: Reactor to use.
        :return Deferred: Deferred which fires with a cluster to run
            tests against.
        """

    def stop_cluster(reactor):
        """
        Stop the cluster started by `start_cluster`.

        :param reactor: Reactor to use.
        :return Deferred: Deferred which fires when the cluster has been
            stopped.
        """


RUNNER_ATTRIBUTES = [
    # Name of the distribution the nodes run - eg "ubuntu-14.04"
    'distribution',

    'top_level', 'config', 'package_source', 'variants',

    # DatasetBackend named constant of the dataset backend the nodes use - eg
    # DatasetBackend.zfs
    'dataset_backend',

    # dict giving configuration for the dataset backend the nodes use - eg
    # {"pool": "flocker"}
    'dataset_backend_configuration',
]


@implementer(IClusterRunner)
class ManagedRunner(object):
    """
    An ``IClusterRunner`` implementation that doesn't start or stop nodes but
    only gives out access to nodes that are already running and managed by
    someone else.

    :ivar pvector _nodes: The ``ManagedNode`` instances representing the nodes
        that are already running that this object will pretend to start and
        stop.
    :ivar PackageSource package_source: The version of the software this object
        will install on the nodes when it "starts" them.
    :ivar NamedConstant dataset_backend: The ``DatasetBackend`` constant
        representing the dataset backend that the nodes will be configured to
        use when they are "started".
    :ivar dict dataset_backend_configuration: The backend-specific
        configuration the nodes will be given for their dataset backend.
    """
    def __init__(self, node_addresses, package_source, distribution,
                 dataset_backend, dataset_backend_configuration):
        self._nodes = pvector(
            ManagedNode(address=address, distribution=distribution)
            for address in node_addresses
        )
        self.package_source = package_source
        self.dataset_backend = dataset_backend
        self.dataset_backend_configuration = dataset_backend_configuration

    def _upgrade_flocker(self, reactor, nodes, package_source):
        """
        Put the version of Flocker indicated by ``package_source`` onto all of
        the given nodes.

        This takes a primitive approach of uninstalling the software and then
        installing the new version instead of trying to take advantage of any
        OS-level package upgrade support.  Because it's easier.  The package
        removal step is allowed to fail in case the package is not installed
        yet (other failures are not differentiated).  The only action taken on
        failure is that the failure is logged.

        :param pvector nodes: The ``ManagedNode``\ s on which to upgrade the
            software.
        :param PackageSource package_source: The version of the software to
            which to upgrade.

        :return: A ``Deferred`` that fires when the software has been upgraded.
        """
        dispatcher = make_dispatcher(reactor)

        uninstalling = perform(dispatcher, uninstall_flocker(nodes))
        uninstalling.addErrback(write_failure, logger=None)

        def install(ignored):
            return perform(
                dispatcher,
                install_flocker(nodes, package_source),
            )
        installing = uninstalling.addCallback(install)
        return installing

    def start_cluster(self, reactor):
        """
        Don't start any nodes.  Give back the addresses of the configured,
        already-started nodes.
        """
        if self.package_source is not None:
            upgrading = self._upgrade_flocker(
                reactor, self._nodes, self.package_source
            )
        else:
            upgrading = succeed(None)

        def configure(ignored):
            return configured_cluster_for_nodes(
                reactor,
                self._nodes,
                self.dataset_backend,
                self.dataset_backend_configuration,
            )
        configuring = upgrading.addCallback(configure)
        return configuring

    def stop_cluster(self, reactor):
        """
        Don't stop any nodes.
        """
        return succeed(None)


def configured_cluster_for_nodes(
    reactor, nodes, dataset_backend,
    dataset_backend_configuration
):
    """
    Get a ``Cluster`` with Flocker services running on the right nodes.

    Generate new certificates for the services.

    :param reactor: The reactor.
    :param nodes: The ``ManagedNode``s on which to operate.
    :param NamedConstant dataset_backend: The ``DatasetBackend`` constant
        representing the dataset backend that the nodes will be configured to
        use when they are "started".
    :param dict dataset_backend_configuration: The backend-specific
        configuration the nodes will be given for their dataset backend.

    :returns: A ``Deferred`` which fires with ``Cluster`` when it is
        configured.
    """
    certificates_path = FilePath(mkdtemp())
    print("Generating certificates in: {}".format(certificates_path.path))
    certificates = Certificates.generate(
        certificates_path,
        nodes[0].address,
        len(nodes)
    )
    cluster = Cluster(
        all_nodes=pvector(nodes),
        control_node=nodes[0],
        agent_nodes=nodes,
        dataset_backend=dataset_backend,
        certificates_path=certificates_path,
        certificates=certificates
    )

    configuring = perform(
        make_dispatcher(reactor),
        configure_cluster(cluster, dataset_backend_configuration)
    )
    configuring.addCallback(lambda ignored: cluster)
    return configuring


@implementer(IClusterRunner)
@attributes(RUNNER_ATTRIBUTES, apply_immutable=True)
class VagrantRunner(object):
    """
    Start and stop vagrant cluster for acceptance testing.

    :cvar list NODE_ADDRESSES: List of address of vagrant nodes created.
    """
    # TODO: This should acquire the vagrant image automatically,
    # rather than assuming it is available.
    # https://clusterhq.atlassian.net/browse/FLOC-1163

    NODE_ADDRESSES = ["172.16.255.250", "172.16.255.251"]

    def __init__(self):
        self.vagrant_path = self.top_level.descendant([
            'admin', 'vagrant-acceptance-targets', self.distribution,
        ])
        self.certificates_path = self.top_level.descendant([
            'vagrant', 'tutorial', 'credentials'])
        if not self.vagrant_path.exists():
            raise UsageError("Distribution not found: %s."
                             % (self.distribution,))

        if self.variants:
            raise UsageError("Variants unsupported on vagrant.")

    @inlineCallbacks
    def start_cluster(self, reactor):
        # Destroy the box to begin, so that we are guaranteed
        # a clean build.
        yield run(
            reactor,
            ['vagrant', 'destroy', '-f'],
            path=self.vagrant_path.path)

        if self.package_source.version:
            env = extend_environ(
                FLOCKER_BOX_VERSION=vagrant_version(
                    self.package_source.version))
        else:
            env = os.environ
        # Boot the VMs
        yield run(
            reactor,
            ['vagrant', 'up'],
            path=self.vagrant_path.path,
            env=env)

        for node in self.NODE_ADDRESSES:
            yield remove_known_host(reactor, node)

        nodes = pvector(
            ManagedNode(address=address, distribution=self.distribution)
            for address in self.NODE_ADDRESSES
        )

<<<<<<< HEAD
        cluster = yield configured_cluster_for_nodes(
            reactor,
            nodes,
            self.dataset_backend,
            self.dataset_backend_configuration,
=======
        certificates = Certificates(self.certificates_path)

        cluster = Cluster(
            all_nodes=nodes,
            control_node=nodes[0],
            agent_nodes=nodes,
            dataset_backend=DatasetBackend.zfs,
            certificates_path=self.certificates_path,
            certificates=certificates
>>>>>>> a29c8026
        )

        returnValue(cluster)

    def stop_cluster(self, reactor):
        return run(
            reactor,
            ['vagrant', 'destroy', '-f'],
            path=self.vagrant_path.path)


@attributes(RUNNER_ATTRIBUTES + [
    'provisioner',
], apply_immutable=True)
class LibcloudRunner(object):
    """
    Start and stop cloud cluster for acceptance testing.

    :ivar LibcloudProvioner provisioner: The provisioner to use to create the
        nodes.
    :ivar DatasetBackend dataset_backend: The volume backend the nodes are
        configured with.
    """

    def __init__(self):
        self.nodes = []

        self.metadata = self.config.get('metadata', {})
        try:
            creator = self.metadata['creator']
        except KeyError:
            raise UsageError("Must specify creator metadata.")

        if not creator.isalnum():
            raise UsageError(
                "Creator must be alphanumeric. Found {!r}".format(creator)
            )
        self.creator = creator

    @inlineCallbacks
    def start_cluster(self, reactor):
        """
        Provision cloud cluster for acceptance tests.

        :return Cluster: The cluster to connect to for acceptance tests.
        """
        metadata = {
            'purpose': 'acceptance-testing',
            'distribution': self.distribution,
        }
        metadata.update(self.metadata)

        for index in range(2):
            name = "acceptance-test-%s-%d" % (self.creator, index)
            try:
                print "Creating node %d: %s" % (index, name)
                node = self.provisioner.create_node(
                    name=name,
                    distribution=self.distribution,
                    metadata=metadata,
                )
            except:
                print "Error creating node %d: %s" % (index, name)
                print "It may have leaked into the cloud."
                raise

            yield remove_known_host(reactor, node.address)
            self.nodes.append(node)
            del node

        commands = parallel([
            node.provision(package_source=self.package_source,
                           variants=self.variants)
            for node in self.nodes
        ])
        if self.dataset_backend == DatasetBackend.zfs:
            zfs_commands = parallel([
                configure_zfs(node, variants=self.variants)
                for node in self.nodes
            ])
            commands = commands.on(success=lambda _: zfs_commands)

        yield perform(make_dispatcher(reactor), commands)

        cluster = yield configured_cluster_for_nodes(
            reactor,
            self.nodes,
            self.dataset_backend,
            self.dataset_backend_configuration,
        )

        returnValue(cluster)

    def stop_cluster(self, reactor):
        """
        Deprovision the cluster provisioned by ``start_cluster``.
        """
        for node in self.nodes:
            try:
                print "Destroying %s" % (node.name,)
                node.destroy()
            except Exception as e:
                print "Failed to destroy %s: %s" % (node.name, e)


DISTRIBUTIONS = ('centos-7', 'fedora-20', 'ubuntu-14.04')


class RunOptions(Options):
    description = "Run the acceptance tests."

    optParameters = [
        ['distribution', None, None,
         'The target distribution. '
         'One of {}.'.format(', '.join(DISTRIBUTIONS))],
        ['provider', None, 'vagrant',
         'The compute-resource provider to test against. '
         'One of {}.'],
        ['dataset-backend', None, 'zfs',
         'The dataset backend to test against. '
         'One of {}'.format(', '.join(backend.name for backend
                                      in DatasetBackend.iterconstants()))],
        ['config-file', None, None,
         'Configuration for compute-resource providers and dataset backends.'],
        ['branch', None, None, 'Branch to grab packages from'],
        ['flocker-version', None, flocker.__version__,
         'Version of flocker to install'],
        ['build-server', None, 'http://build.clusterhq.com/',
         'Base URL of build server for package downloads'],
    ]

    optFlags = [
        ["keep", "k", "Keep VMs around, if the tests fail."],
        ["no-pull", None,
         "Do not pull any Docker images when provisioning nodes."],
    ]

    synopsis = ('Usage: run-acceptance-tests --distribution <distribution> '
                '[--provider <provider>] [<test-cases>]')

    def __init__(self, top_level):
        """
        :param FilePath top_level: The top-level of the flocker repository.
        """
        Options.__init__(self)
        self.docs['provider'] = self.docs['provider'].format(
            self._get_provider_names()
        )
        self.top_level = top_level
        self['variants'] = []

    def _get_provider_names(self):
        """
        Find the names of all supported "providers" (eg Vagrant, Rackspace).

        :return: A ``list`` of ``str`` giving all such names.
        """
        return prefixedMethodNames(self.__class__, "_runner_")

    def opt_variant(self, arg):
        """
        Specify a variant of the provisioning to run.

        Supported variants: distro-testing, docker-head, zfs-testing.
        """
        self['variants'].append(Variants.lookupByValue(arg))

    def parseArgs(self, *trial_args):
        self['trial-args'] = trial_args

    def dataset_backend_configuration(self):
        """
        Get the configuration corresponding to storage driver chosen by the
        command line options.
        """
        return self['config']['storage-drivers'][self['dataset-backend']]

    def dataset_backend(self):
        """
        Get the storage driver the acceptance testing nodes will use.

        :return: A constant from ``DatasetBackend`` matching the name of the
            backend chosen by the command-line options.
        """
        configuration = self.dataset_backend_configuration()
        # Avoid requiring repetition of the backend name when it is the same as
        # the name of the configuration section.  But allow it so that there
        # can be "great-openstack-provider" and "better-openstack-provider"
        # sections side-by-side that both use "openstack" backend but configure
        # it slightly differently.
        dataset_backend_name = configuration.get(
            "backend", self["dataset-backend"]
        )
        try:
            return DatasetBackend.lookupByName(dataset_backend_name)
        except ValueError:
            raise UsageError(
                "Unknown dataset backend: {}".format(
                    dataset_backend_name
                )
            )

    def postOptions(self):
        if self['distribution'] is None:
            raise UsageError("Distribution required.")

        if self['config-file'] is not None:
            config_file = FilePath(self['config-file'])
            self['config'] = yaml.safe_load(config_file.getContent())
        else:
            self['config'] = {}

        provider = self['provider'].lower()
        provider_config = self['config'].get(provider, {})

        if self['flocker-version']:
            rpm_version = make_rpm_version(self['flocker-version'])
            os_version = "%s-%s" % (rpm_version.version, rpm_version.release)
            if os_version.endswith('.dirty'):
                os_version = os_version[:-len('.dirty')]
        else:
            os_version = None

        package_source = PackageSource(
            version=self['flocker-version'],
            os_version=os_version,
            branch=self['branch'],
            build_server=self['build-server'],
        )
        try:
            get_runner = getattr(self, "_runner_" + provider.upper())
        except AttributeError:
            raise UsageError(
                "Provider {!r} not supported. Available providers: {}".format(
                    provider, ', '.join(
                        name.lower() for name in self._get_provider_names()
                    )
                )
            )
        else:
            self.runner = get_runner(
                package_source=package_source,
                dataset_backend=self.dataset_backend(),
                provider_config=provider_config,
            )

    def _provider_config_missing(self, provider):
        """
        :param str provider: The name of the missing provider.
        :raise: ``UsageError`` indicating which provider configuration was
                missing.
        """
        raise UsageError(
            "Configuration file must include a "
            "{!r} config stanza.".format(provider)
        )

    def _runner_VAGRANT(self, package_source,
                        dataset_backend, provider_config):
        """
        :param PackageSource package_source: The source of omnibus packages.
        :param DatasetBackend dataset_backend: A ``DatasetBackend`` constant.
        :param provider_config: The ``vagrant`` section of the acceptance
            testing configuration file.  Since the Vagrant runner accepts no
            configuration, this is ignored.
        :returns: ``VagrantRunner``
        """
        return VagrantRunner(
            config=self['config'],
            top_level=self.top_level,
            distribution=self['distribution'],
            package_source=package_source,
            variants=self['variants'],
            dataset_backend=dataset_backend,
            dataset_backend_configuration=self.dataset_backend_configuration()
        )

    def _runner_MANAGED(self, package_source, dataset_backend,
                        provider_config):
        """
        :param PackageSource package_source: The source of omnibus packages.
        :param DatasetBackend dataset_backend: A ``DatasetBackend`` constant.
        :param provider_config: The ``managed`` section of the acceptance
            testing configuration file.  The section of the configuration
            file should look something like:

                managed:
                  addresses:
                    - "172.16.255.240"
                    - "172.16.255.241"
                  distribution: "centos-7"
        :returns: ``ManagedRunner``.
        """
        if provider_config is None:
            self._provider_config_missing("managed")

        if not provider_config.get("upgrade"):
            package_source = None

        return ManagedRunner(
            node_addresses=provider_config['addresses'],
            package_source=package_source,
            # TODO LATER Might be nice if this were part of
            # provider_config. See FLOC-2078.
            distribution=self['distribution'],
            dataset_backend=dataset_backend,
            dataset_backend_configuration=self.dataset_backend_configuration(),
        )

    def _libcloud_runner(self, package_source, dataset_backend,
                         provider, provider_config):
        """
        Run some nodes using ``libcloud``.

        :param PackageSource package_source: The source of omnibus packages.
        :param DatasetBackend dataset_backend: A ``DatasetBackend`` constant.
        :param provider: The name of the cloud provider of nodes for the tests.
        :param provider_config: The ``managed`` section of the acceptance
        :returns: ``LibcloudRunner``.
        """
        if provider_config is None:
            self._provider_config_missing(provider)

        provisioner = CLOUD_PROVIDERS[provider](**provider_config)
        return LibcloudRunner(
            config=self['config'],
            top_level=self.top_level,
            distribution=self['distribution'],
            package_source=package_source,
            provisioner=provisioner,
            dataset_backend=dataset_backend,
            dataset_backend_configuration=self.dataset_backend_configuration(),
            variants=self['variants'],
        )

    def _runner_RACKSPACE(self, package_source, dataset_backend,
                          provider_config):
        """
        :param PackageSource package_source: The source of omnibus packages.
        :param DatasetBackend dataset_backend: A ``DatasetBackend`` constant.
        :param provider_config: The ``rackspace`` section of the acceptance
            testing configuration file.  The section of the configuration
            file should look something like:

               rackspace:
                 region: <rackspace region, e.g. "iad">
                 username: <rackspace username>
                 key: <access key>
                 keyname: <ssh-key-name>

        :see: :ref:`acceptance-testing-rackspace-config`
        """
        return self._libcloud_runner(
            package_source, dataset_backend, "rackspace", provider_config
        )

    def _runner_AWS(self, package_source, dataset_backend,
                    provider_config):
        """
        :param PackageSource package_source: The source of omnibus packages.
        :param DatasetBackend dataset_backend: A ``DatasetBackend`` constant.
        :param provider_config: The ``aws`` section of the acceptance testing
            configuration file.  The section of the configuration file should
            look something like:

               aws:
                 region: <aws region, e.g. "us-west-2">
                 access_key: <aws access key>
                 secret_access_token: <aws secret access token>
                 keyname: <ssh-key-name>
                 security_groups: ["<permissive security group>"]

        :see: :ref:`acceptance-testing-aws-config`
        """
        return self._libcloud_runner(
            package_source, dataset_backend, "aws", provider_config
        )

MESSAGE_FORMATS = {
    "flocker.provision.ssh:run":
        "[%(username)s@%(address)s]: Running %(command)s\n",
    "flocker.provision.ssh:run:output":
        "[%(username)s@%(address)s]: %(line)s\n",
    "admin.runner:run:output":
        "%(line)s\n",
}
ACTION_START_FORMATS = {
    "admin.runner:run":
        "Running %(command)s\n",
}


def eliot_output(message):
    """
    Write pretty versions of eliot log messages to stdout.
    """
    message_type = message.get('message_type')
    action_type = message.get('action_type')
    action_status = message.get('action_status')

    format = ''
    if message_type is not None:
        format = MESSAGE_FORMATS.get(message_type, '')
    elif action_type is not None:
        if action_status == 'started':
            format = ACTION_START_FORMATS.get('action_type', '')
        # We don't consider other status, since we
        # have no meaningful messages to write.
    sys.stdout.write(format % message)
    sys.stdout.flush()


def capture_journal(reactor, host, output_file):
    """
    SSH into given machine and capture relevant logs, writing them to
    output file.

    :param reactor: The reactor.
    :param bytes host: Machine to SSH into.
    :param file output_file: File to write to.
    """
    ran = run(reactor, [
        b"ssh",
        b"-C",  # compress traffic
        b"-q",  # suppress warnings
        b"-l", 'root',
        # We're ok with unknown hosts.
        b"-o", b"StrictHostKeyChecking=no",
        # The tests hang if ControlMaster is set, since OpenSSH won't
        # ever close the connection to the test server.
        b"-o", b"ControlMaster=no",
        # Some systems (notably Ubuntu) enable GSSAPI authentication which
        # involves a slow DNS operation before failing and moving on to a
        # working mechanism.  The expectation is that key-based auth will
        # be in use so just jump straight to that.
        b"-o", b"PreferredAuthentications=publickey",
        host,
        ' '.join(map(shell_quote, [
            b'journalctl',
            b'--lines', b'0',
            b'--follow',
            # Only bother with units we care about:
            b'-u', b'docker',
            b'-u', b'flocker-control',
            b'-u', b'flocker-dataset-agent',
            b'-u', b'flocker-container-agent',
        ])),
    ], handle_line=lambda line: output_file.write(line + b'\n'))
    ran.addErrback(write_failure, logger=None)


@inlineCallbacks
def main(reactor, args, base_path, top_level):
    """
    :param reactor: Reactor to use.
    :param list args: The arguments passed to the script.
    :param FilePath base_path: The executable being run.
    :param FilePath top_level: The top-level of the flocker repository.
    """
    options = RunOptions(top_level=top_level)

    add_destination(eliot_output)
    try:
        options.parseOptions(args)
    except UsageError as e:
        sys.stderr.write("%s: %s\n" % (base_path.basename(), e))
        raise SystemExit(1)

    runner = options.runner

    from flocker.common.script import eliot_logging_service
    log_file = open("%s.log" % base_path.basename(), "a")
    log_writer = eliot_logging_service(
        log_file=log_file,
        reactor=reactor,
        capture_stdout=False)
    log_writer.startService()
    reactor.addSystemEventTrigger(
        'before', 'shutdown', log_writer.stopService)

    cluster = None
    try:
        cluster = yield runner.start_cluster(reactor)

        if options['distribution'] in ('fedora-20', 'centos-7'):
            remote_logs_file = open("remote_logs.log", "a")
            for node in cluster.all_nodes:
                capture_journal(reactor, node.address, remote_logs_file)

        if not options["no-pull"]:
            yield perform(
                make_dispatcher(reactor),
                parallel([
                    run_remotely(
                        username='root',
                        address=node.address,
                        commands=task_pull_docker_images()
                    ) for node in cluster.agent_nodes
                ]),
            )

        result = yield run_tests(
            reactor=reactor,
            cluster=cluster,
            trial_args=options['trial-args'])
    except:
        result = 1
        raise
    finally:
        # Unless the tests failed, and the user asked to keep the nodes, we
        # delete them.
        if not options['keep']:
            runner.stop_cluster(reactor)
        else:
            print "--keep specified, not destroying nodes."
            if cluster is None:
                print ("Didn't finish creating the cluster.")
            else:
                print ("To run acceptance tests against these nodes, "
                       "set the following environment variables: ")

                environment_variables = get_trial_environment(cluster)

                for environment_variable in environment_variables:
                    print "export {name}={value};".format(
                        name=environment_variable,
                        value=environment_variables[environment_variable],
                    )

    raise SystemExit(result)<|MERGE_RESOLUTION|>--- conflicted
+++ resolved
@@ -233,6 +233,7 @@
         def configure(ignored):
             return configured_cluster_for_nodes(
                 reactor,
+                generate_certificates(self._nodes),
                 self._nodes,
                 self.dataset_backend,
                 self.dataset_backend_configuration,
@@ -247,26 +248,7 @@
         return succeed(None)
 
 
-def configured_cluster_for_nodes(
-    reactor, nodes, dataset_backend,
-    dataset_backend_configuration
-):
-    """
-    Get a ``Cluster`` with Flocker services running on the right nodes.
-
-    Generate new certificates for the services.
-
-    :param reactor: The reactor.
-    :param nodes: The ``ManagedNode``s on which to operate.
-    :param NamedConstant dataset_backend: The ``DatasetBackend`` constant
-        representing the dataset backend that the nodes will be configured to
-        use when they are "started".
-    :param dict dataset_backend_configuration: The backend-specific
-        configuration the nodes will be given for their dataset backend.
-
-    :returns: A ``Deferred`` which fires with ``Cluster`` when it is
-        configured.
-    """
+def generate_certificates(nodes):
     certificates_path = FilePath(mkdtemp())
     print("Generating certificates in: {}".format(certificates_path.path))
     certificates = Certificates.generate(
@@ -274,12 +256,35 @@
         nodes[0].address,
         len(nodes)
     )
+    return certificates
+
+
+def configured_cluster_for_nodes(
+    reactor, certificates, nodes, dataset_backend,
+    dataset_backend_configuration
+):
+    """
+    Get a ``Cluster`` with Flocker services running on the right nodes.
+
+    Generate new certificates for the services.
+
+    :param reactor: The reactor.
+    :param Certificates certificates: The certificates to install on the cluster.
+    :param nodes: The ``ManagedNode``s on which to operate.
+    :param NamedConstant dataset_backend: The ``DatasetBackend`` constant
+        representing the dataset backend that the nodes will be configured to
+        use when they are "started".
+    :param dict dataset_backend_configuration: The backend-specific
+        configuration the nodes will be given for their dataset backend.
+
+    :returns: A ``Deferred`` which fires with ``Cluster`` when it is
+        configured.
+    """
     cluster = Cluster(
         all_nodes=pvector(nodes),
         control_node=nodes[0],
         agent_nodes=nodes,
         dataset_backend=dataset_backend,
-        certificates_path=certificates_path,
         certificates=certificates
     )
 
@@ -348,23 +353,12 @@
             for address in self.NODE_ADDRESSES
         )
 
-<<<<<<< HEAD
         cluster = yield configured_cluster_for_nodes(
             reactor,
+            Certificates(self.certificates_path),
             nodes,
             self.dataset_backend,
             self.dataset_backend_configuration,
-=======
-        certificates = Certificates(self.certificates_path)
-
-        cluster = Cluster(
-            all_nodes=nodes,
-            control_node=nodes[0],
-            agent_nodes=nodes,
-            dataset_backend=DatasetBackend.zfs,
-            certificates_path=self.certificates_path,
-            certificates=certificates
->>>>>>> a29c8026
         )
 
         returnValue(cluster)
@@ -451,6 +445,7 @@
 
         cluster = yield configured_cluster_for_nodes(
             reactor,
+            generate_certificates(self.nodes),
             self.nodes,
             self.dataset_backend,
             self.dataset_backend_configuration,
