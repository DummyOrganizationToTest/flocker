--- conflicted
+++ resolved
@@ -37,13 +37,13 @@
 
 # LineOnlyReceiver is mutable, so can't use pyrsistent
 @attributes([
-    "output",
+    "action",
 ])
 class _LineParser(LineOnlyReceiver, object):
     """
     Parser that breaks input into lines, and writes it to ouput.
 
-    :ivar file-like output: For logging.
+    :ivar Action action: For logging.
     """
     delimiter = b'\n'
 
@@ -52,7 +52,9 @@
         self.transport.disconnecting = False
 
     def lineReceived(self, line):
-        self.output.write(line + "\n")
+        RUN_OUTPUT_MESSAGE(
+            line=line,
+        ).write(action=self.action)
 
 
 @attributes([
@@ -66,13 +68,9 @@
     :ivar Deferred deferred: Deferred to fire when the command finishes
         If the command finished successfully, will fire with ``None``.
         Otherwise, errbacks with the reason.
-<<<<<<< HEAD
     :ivar Action action: For logging.
-=======
-    :ivar file-like output: For logging.
 
     :ivar defaultdict _fds: Mapping from file descriptors to `_LineParsers`.
->>>>>>> 23be6c07
     """
     def __init__(self):
         self._fds = defaultdict(lambda: _LineParser(output=self.output))
@@ -86,14 +84,6 @@
         else:
             self.deferred.errback(reason)
 
-<<<<<<< HEAD
-    def lineReceived(self, line):
-        RUN_OUTPUT_MESSAGE(
-            line=line,
-        ).write(action=self.action)
-
-=======
->>>>>>> 23be6c07
 
 def run(reactor, command, **kwargs):
     """
@@ -106,45 +96,27 @@
     """
     if 'env' not in kwargs:
         kwargs['env'] = os.environ
-<<<<<<< HEAD
 
     action = RUN_ACTION(command=command)
 
-    endpoint = ProcessEndpoint(reactor, command[0], command, **kwargs)
-=======
->>>>>>> 23be6c07
     protocol_done = Deferred()
     protocol = CommandProtocol(deferred=protocol_done, action=action)
 
-<<<<<<< HEAD
     with action.context():
-        connected = DeferredContext(connectProtocol(endpoint, protocol))
-=======
-    reactor.spawnProcess(protocol, command[0], command, **kwargs)
->>>>>>> 23be6c07
+        protocol_done = DeferredContext(protocol_done)
+        reactor.spawnProcess(protocol, command[0], command, **kwargs)
 
-    def unregister_killer(result, trigger_id):
-        try:
-            reactor.removeSystemEventTrigger(trigger_id)
-        except:
-            # If we can't remove the trigger, presumably it has already been
-            # removed (or run). In any case, there is nothing sensible to do
-            # if this fails.
-            pass
-        return result
-    trigger_id = reactor.addSystemEventTrigger(
-        'before', 'shutdown', protocol.transport.signalProcess, 'TERM')
-    protocol_done.addBoth(unregister_killer, trigger_id)
-
-<<<<<<< HEAD
-    def register_killer(_):
+        def unregister_killer(result, trigger_id):
+            try:
+                reactor.removeSystemEventTrigger(trigger_id)
+            except:
+                # If we can't remove the trigger, presumably it has already
+                # been removed (or run). In any case, there is nothing sensible
+                # to do if this fails.
+                pass
+            return result
         trigger_id = reactor.addSystemEventTrigger(
             'before', 'shutdown', protocol.transport.signalProcess, 'TERM')
         protocol_done.addBoth(unregister_killer, trigger_id)
 
-    connected.addCallback(register_killer)
-    connected.addCallback(lambda _: protocol_done)
-    return connected.addActionFinish()
-=======
-    return protocol_done
->>>>>>> 23be6c07
+        return protocol_done.addActionFinish()