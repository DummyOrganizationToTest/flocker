# Copyright ClusterHQ Inc.  See LICENSE file for details.

"""
Tests for the datasets REST API.
"""
import os

from datetime import timedelta
from uuid import UUID
from unittest import SkipTest, skipIf
from datetime import timedelta

from testtools import run_test_with

from testtools import run_test_with
from twisted.internet import reactor
from twisted.trial.unittest import SkipTest


from flocker import __version__ as version
from flocker.common.version import get_installable_version
from ...common import loop_until
<<<<<<< HEAD
from ...testtools import AsyncTestCase, async_runner, flaky

from ...provision import PackageSource

from ..testtools import (
    require_cluster, require_moving_backend, create_dataset, DatasetBackend,
    skip_backend
=======
from ...testtools import AsyncTestCase, flaky, async_runner
from ...node.agents.blockdevice import ICloudAPI

from ..testtools import (
    require_cluster, require_moving_backend, create_dataset, DatasetBackend,
    get_backend_api, verify_socket
>>>>>>> 753797a0
)


class DatasetAPITests(AsyncTestCase):
    """
    Tests for the dataset API.
    """

    @flaky(u'FLOC-3207')
    @require_cluster(1)
    def test_dataset_creation(self, cluster):
        """
        A dataset can be created on a specific node.
        """
        return create_dataset(self, cluster)

    def _get_package_source(self, default_version=None):
        """
        Get the package source for the flocker version under test from
        environment variables.

        :param unicode default_version: The version of flocker to use
            if not specified in environment variables.

        :return: A ``PackageSource`` that can be used to install the version of
            flocker under test.
        """
        env_vars = ['FLOCKER_ACCEPTANCE_PACKAGE_BRANCH',
                    'FLOCKER_ACCEPTANCE_PACKAGE_VERSION',
                    'FLOCKER_ACCEPTANCE_PACKAGE_BUILD_SERVER']
        missing_vars = list(x for x in env_vars if x not in os.environ)
        if missing_vars:
            raise SkipTest(
                'Missing environment variables for upgrade test: %s.' %
                ', '.join(missing_vars))
        version = (os.environ.get('FLOCKER_ACCEPTANCE_PACKAGE_VERSION') or
                   default_version)
        return PackageSource(
            version=version,
            branch=os.environ.get('FLOCKER_ACCEPTANCE_PACKAGE_BRANCH'),
            build_server=os.environ['FLOCKER_ACCEPTANCE_PACKAGE_BUILD_SERVER'])

    @skip_backend(
        unsupported={DatasetBackend.loopback},
        reason="Does not maintain compute_instance_id across restarting "
               "flocker (and didn't as of most recent release).")
    @run_test_with(async_runner(timeout=timedelta(minutes=6)))
    @require_cluster(1)
    def test_upgrade(self, cluster):
        """
        Given a dataset created and used with the previously installable
        version of flocker, uninstalling the previous version of flocker and
        installing HEAD does not destroy the data on the dataset.
        """
        node = cluster.nodes[0]
        SAMPLE_STR = '123456' * 100

        upgrade_from_version = get_installable_version(version)

        # Get the initial flocker version and setup a cleanup call to restore
        # flocker to that version when the test is done.
        d = cluster.client.version()
        original_package_source = [None]

        def setup_restore_original_flocker(version):
            original_package_source[0] = (
                self._get_package_source(
                    default_version=str(version.get('flocker')) or None)
            )
            self.addCleanup(
                lambda: cluster.install_flocker_version(
                    original_package_source[0]))
            return version

        d.addCallback(setup_restore_original_flocker)

        # Downgrade flocker to the most recent released version.
        d.addCallback(
            lambda _: cluster.install_flocker_version(
                PackageSource(version=upgrade_from_version)))

        # Create a dataset with the code from the most recent release.
        d.addCallback(lambda _: create_dataset(self, cluster, node=node))
        first_dataset = [None]

        # Write some data to a file in the dataset.
        def write_to_file(dataset):
            first_dataset[0] = dataset
            return node.run_as_root(
                ['bash', '-c', 'echo "%s" > %s' % (
                    SAMPLE_STR, os.path.join(dataset.path.path, 'test.txt'))])
        d.addCallback(write_to_file)

        # Upgrade flocker to the code under test.
        d.addCallback(lambda _: cluster.install_flocker_version(
            original_package_source[0]))

        # Create a new dataset to convince ourselves that the new code is
        # running.
        d.addCallback(lambda _: create_dataset(self, cluster, node=node))

        # Wait for the first dataset to be mounted again.
        d.addCallback(lambda _: cluster.wait_for_dataset(first_dataset[0]))

        # Verify that the file still has its contents.
        def cat_and_verify_file(dataset):
            output = []

            def append_output(line):
                output.append(line)
            file_catting = node.run_as_root(
                ['bash', '-c', 'cat %s' % (
                    os.path.join(dataset.path.path, 'test.txt'))],
                handle_stdout=append_output)

            def verify_file(_):
                file_contents = ''.join(output)
                self.assertEqual(file_contents, SAMPLE_STR)

            file_catting.addCallback(verify_file)
            return file_catting
        d.addCallback(cat_and_verify_file)
        return d

    @require_cluster(1, required_backend=DatasetBackend.aws)
    def test_dataset_creation_with_gold_profile(self, cluster, backend):
        """
        A dataset created with the gold profile as specified in metadata on EBS
        has EBS volume type 'io1'.

        This is verified by constructing an EBS backend in this process, purely
        for the sake of using it as a wrapper on the cloud API.
        """
        waiting_for_create = create_dataset(
            self, cluster, maximum_size=4*1024*1024*1024,
            metadata={u"clusterhq:flocker:profile": u"gold"})

        def confirm_gold(dataset):
            volumes = backend.list_volumes()
            for volume in volumes:
                if volume.dataset_id == dataset.dataset_id:
                    break
            ebs_volume = backend._get_ebs_volume(volume.blockdevice_id)
            self.assertEqual('io1', ebs_volume.volume_type)

        waiting_for_create.addCallback(confirm_gold)
        return waiting_for_create

    @flaky(u'FLOC-3341')
    @require_moving_backend
    @require_cluster(2)
    def test_dataset_move(self, cluster):
        """
        A dataset can be moved from one node to another.

        All attributes, including the maximum size, are preserved.
        """
        waiting_for_create = create_dataset(self, cluster)

        # Once created, request to move the dataset to node2
        def move_dataset(dataset):
            dataset_moving = cluster.client.move_dataset(
                UUID(cluster.nodes[1].uuid), dataset.dataset_id)

            # Wait for the dataset to be moved; we expect the state to
            # match that of the originally created dataset in all ways
            # other than the location.
            moved_dataset = dataset.set(
                primary=UUID(cluster.nodes[1].uuid))
            dataset_moving.addCallback(
                lambda dataset: cluster.wait_for_dataset(moved_dataset))
            return dataset_moving

        waiting_for_create.addCallback(move_dataset)
        return waiting_for_create

    @flaky(u'FLOC-3196')
    @require_cluster(1)
    def test_dataset_deletion(self, cluster):
        """
        A dataset can be deleted, resulting in its removal from the node.
        """
        created = create_dataset(self, cluster)

        def delete_dataset(dataset):
            deleted = cluster.client.delete_dataset(dataset.dataset_id)

            def not_exists():
                request = cluster.client.list_datasets_state()
                request.addCallback(
                    lambda actual_datasets: dataset.dataset_id not in
                    (d.dataset_id for d in actual_datasets))
                return request
            deleted.addCallback(lambda _: loop_until(reactor, not_exists))
            return deleted
        created.addCallback(delete_dataset)
        return created

    @skipIf(True,
            "Shutting down a node invalidates a public IP, which breaks all "
            "kinds of things. So skip for now.")
    @require_moving_backend
    @run_test_with(async_runner(timeout=timedelta(minutes=6)))
    @require_cluster(2)
    def test_dataset_move_from_dead_node(self, cluster):
        """
        A dataset can be moved from a dead node to a live node.

        All attributes, including the maximum size, are preserved.
        """
        api = get_backend_api(self, cluster.cluster_uuid)
        if not ICloudAPI.providedBy(api):
            raise SkipTest(
                "Backend doesn't support ICloudAPI; therefore it might support"
                " moving from dead node but as first pass we assume it "
                "doesn't.")

        # Find a node which is not running the control service.
        # If the control node is shut down we won't be able to move anything!
        node = list(node for node in cluster.nodes
                    if node.public_address !=
                    cluster.control_node.public_address)[0]
        other_node = list(other_node for other_node in cluster.nodes
                          if other_node != node)[0]
        waiting_for_create = create_dataset(self, cluster, node=node)

        def startup_node(node_id):
            api.start_node(node_id)
            # Wait for node to boot up:; we presume Flocker getting going after
            # SSH is available will be pretty quick:
            return loop_until(reactor, verify_socket(node.public_address, 22))

        # Once created, shut down origin node and then request to move the
        # dataset to node2:
        def shutdown(dataset):
            live_node_ids = set(api.list_live_nodes())
            d = node.shutdown()
            # Wait for shutdown to be far enough long that node is down:
            d.addCallback(
                lambda _:
                loop_until(reactor, lambda:
                           set(api.list_live_nodes()) != live_node_ids))
            # Schedule node start up:
            d.addCallback(
                lambda _: self.addCleanup(
                    startup_node,
                    (live_node_ids - set(api.list_live_nodes())).pop()))
            d.addCallback(lambda _: dataset)
            return d
        waiting_for_shutdown = waiting_for_create.addCallback(shutdown)

        def move_dataset(dataset):
            dataset_moving = cluster.client.move_dataset(
                UUID(other_node.uuid), dataset.dataset_id)

            # Wait for the dataset to be moved; we expect the state to
            # match that of the originally created dataset in all ways
            # other than the location.
            moved_dataset = dataset.set(
                primary=UUID(other_node.uuid))
            dataset_moving.addCallback(
                lambda dataset: cluster.wait_for_dataset(moved_dataset))
            return dataset_moving

        waiting_for_shutdown.addCallback(move_dataset)
        return waiting_for_shutdown<|MERGE_RESOLUTION|>--- conflicted
+++ resolved
@@ -8,34 +8,22 @@
 from datetime import timedelta
 from uuid import UUID
 from unittest import SkipTest, skipIf
-from datetime import timedelta
-
-from testtools import run_test_with
 
 from testtools import run_test_with
 from twisted.internet import reactor
-from twisted.trial.unittest import SkipTest
 
 
 from flocker import __version__ as version
 from flocker.common.version import get_installable_version
 from ...common import loop_until
-<<<<<<< HEAD
-from ...testtools import AsyncTestCase, async_runner, flaky
+from ...testtools import AsyncTestCase, flaky, async_runner
+from ...node.agents.blockdevice import ICloudAPI
 
 from ...provision import PackageSource
 
 from ..testtools import (
     require_cluster, require_moving_backend, create_dataset, DatasetBackend,
-    skip_backend
-=======
-from ...testtools import AsyncTestCase, flaky, async_runner
-from ...node.agents.blockdevice import ICloudAPI
-
-from ..testtools import (
-    require_cluster, require_moving_backend, create_dataset, DatasetBackend,
-    get_backend_api, verify_socket
->>>>>>> 753797a0
+    skip_backend, get_backend_api, verify_socket
 )
 
 
