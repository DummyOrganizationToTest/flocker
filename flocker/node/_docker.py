--- conflicted
+++ resolved
@@ -22,10 +22,8 @@
 
 from repoze.lru import LRUCache
 
-<<<<<<< HEAD
-=======
 from pyrsistent import field, PClass, pset
->>>>>>> 5dcead4c
+
 from requests import Response
 from requests.exceptions import ConnectionError
 from requests.packages.urllib3.exceptions import ProtocolError
