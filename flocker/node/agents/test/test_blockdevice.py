--- conflicted
+++ resolved
@@ -1539,31 +1539,20 @@
     """
     def test_dataset_id_required(self):
         """
-<<<<<<< HEAD
-        If ``volume`` is not supplied when initializing
-        ``DestroyBlockDeviceDataset``, ``TypeError`` is raised.
-
         XXX: Move to shared mixin.
-=======
+
         If ``dataset_id`` is not supplied when initializing
         ``DestroyBlockDeviceDataset``, ``InvariantException`` is raised.
->>>>>>> c10c09cf
         """
         self.assertRaises(InvariantException, DestroyBlockDeviceDataset)
 
     def test_dataset_id_must_be_uuid(self):
         """
-<<<<<<< HEAD
-        If the value given for ``volume`` is not an instance of
-        ``BlockDeviceVolume`` when initializing ``DestroyBlockDeviceDataset``,
-        ``TypeError`` is raised. (XXX wth pyrsistent, pick an exception type)
-
         XXX: Move to shared mixin.
-=======
+
         If the value given for ``dataset_id`` is not an instance of ``UUID``
         when initializing ``DestroyBlockDeviceDataset``, ``TypeError`` is
         raised.
->>>>>>> c10c09cf
         """
         self.assertRaises(
             TypeError, DestroyBlockDeviceDataset, dataset_id=object()
@@ -1571,14 +1560,10 @@
 
     def test_equal(self):
         """
+        XXX: Move to shared mixin.
+
         Two ``DestroyBlockDeviceDataset`` instances compare as equal if they
-<<<<<<< HEAD
-        are initialized with the same volume.
-
-        XXX: Move to shared mixin.
-=======
         are initialized with the same dataset identifier.
->>>>>>> c10c09cf
         """
         dataset_id = unicode(uuid4())
         # Avoid using the same instance, just provide the same value.
@@ -1588,14 +1573,10 @@
 
     def test_not_equal(self):
         """
+        XXX: Move to shared mixin.
+
         Two ``DestroyBlockDeviceDataset`` instances compare as not equal if
-<<<<<<< HEAD
-        they are initialized with different volumes.
-
-        XXX: Move to shared mixin.
-=======
         they are initialized with different dataset identifiers.
->>>>>>> c10c09cf
         """
         a = DestroyBlockDeviceDataset(dataset_id=uuid4())
         b = DestroyBlockDeviceDataset(dataset_id=uuid4())
@@ -1904,21 +1885,13 @@
         )
 
         self.assertIn(
-<<<<<<< HEAD
-            (device_path, expected_mountpoint, b"ext4"),
-            list(get_mounts())
-        )
-
-
-def get_mounts():
-    """
-    :returns: A generator 3-tuple(device_path, mountpoint, filesystem_type) for
-        each currently mounted filesystem reported in ``/proc/self/mounts``.
-    """
-    with open("/proc/self/mounts") as mounts:
-        for mount in mounts:
-            device_path, mountpoint, filesystem_type = mount.split()[:3]
-            yield FilePath(device_path), FilePath(mountpoint), filesystem_type
+            (device_path.path, expected_mountpoint.path, b"ext4"),
+            list(
+                (partition.device, partition.mountpoint, partition.fstype)
+                for partition
+                in psutil.disk_partitions()
+            )
+        )
 
 
 # def _make_resize_dataset():
@@ -2095,13 +2068,4 @@
         # XXX This situation shouldn't be possible, right?
         1/0
 
-    # XXX More combinations of the situations above??? This sounds tricky.
-=======
-            (device_path.path, expected_mountpoint.path, b"ext4"),
-            list(
-                (partition.device, partition.mountpoint, partition.fstype)
-                for partition
-                in psutil.disk_partitions()
-            )
-        )
->>>>>>> c10c09cf
+    # XXX More combinations of the situations above??? This sounds tricky.