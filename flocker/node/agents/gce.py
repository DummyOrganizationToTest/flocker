# -*- test-case-name: flocker.node.agents.functional.test_gce -*-
# Copyright ClusterHQ Inc.  See LICENSE file for details.

"""
A GCE Persistent Disk (PD) implementation of the ``IBlockDeviceAPI``.

The following resources are helpful to refer to while maintaining this
driver:
- Rest API: https://cloud.google.com/compute/docs/reference/latest/
- Python Client: https://cloud.google.com/compute/docs/tutorials/python-guide
- Python API: https://google-api-client-libraries.appspot.com/documentation/compute/v1/python/latest/ # noqa
- Python Oauth: https://developers.google.com/identity/protocols/OAuth2ServiceAccount#authorizingrequests # noqa
"""
from uuid import UUID

import requests
from bitmath import GiB, Byte
from eliot import Message, start_action, write_traceback
from googleapiclient import discovery
from googleapiclient.errors import HttpError
from oauth2client.client import (
    GoogleCredentials, SignedJwtAssertionCredentials
)
from pyrsistent import PClass, field
from twisted.python.filepath import FilePath
from twisted.python.constants import (
    Values, ValueConstant
)
from zope.interface import implementer, Interface

from .blockdevice import (
    IBlockDeviceAPI, IProfiledBlockDeviceAPI, ICloudAPI, BlockDeviceVolume,
    AlreadyAttachedVolume, UnknownVolume, UnattachedVolume, MandatoryProfiles
)
from ...common import poll_until

# GCE instances have a metadata server that can be queried for information
# about the instance the code is being run on.
_METADATA_SERVER = u'http://169.254.169.254/computeMetadata/v1/'
_METADATA_HEADERS = {u'Metadata-Flavor': u'Google'}

# timeouts were gathered by running each operation 250 times. The
# chosen timeouts are 3-5 times higher than the maximum time taken for
# each operation.  This should be a couple of standard deviations from
# the mean.
# All this might fall apart if GCE is having a very slow day...
VOLUME_DEFAULT_TIMEOUT = 120
VOLUME_LIST_TIMEOUT = 10
VOLUME_DELETE_TIMEOUT = 20
VOLUME_INSERT_TIMEOUT = 20
VOLUME_ATTACH_TIMEOUT = 90
VOLUME_DETATCH_TIMEOUT = 120


class GCEVolumeException(Exception):
    """
    Exception that'll be raised when we perform a volume operation
    that's illegal in GCE.
    """
    pass


class GCEDiskTypes(Values):
    SSD = ValueConstant(u"pd-ssd")
    STANDARD = ValueConstant(u"pd-standard")


class GCEStorageProfiles(Values):
    GOLD = ValueConstant(GCEDiskTypes.SSD.value)
    SILVER = ValueConstant(GCEDiskTypes.SSD.value)
    BRONZE = ValueConstant(GCEDiskTypes.STANDARD.value)


class OperationPoller(Interface):
    """
    Interface for GCE operation resource polling. GCE operation resources
    should be polled from GCE until they reach a status of ``DONE``. The
    specific endpoint that should be polled for the operation is different for
    global operations vs zone operations. This interface provides an
    abstraction for that difference.
    """

    def poll(compute):
        """
        Get the latest version of the requested operation. This should block
        until the latest version of the requested operation is gotten.

        :param compute: The GCE compute python API object.

        :returns: A dict representing the latest version of the GCE operation
            resource.
        """


@implementer(OperationPoller)
class ZoneOperationPoller(PClass):
    """
    Implemenation of :class:`OperationPoller` for zone operations.

    :ivar unicode zone: The zone the operation occurred in.
    :ivar unicode project: The project the operation is under.
    :ivar unicode operation_name: The name of the operation.
    """
    zone = field(type=unicode)
    project = field(type=unicode)
    operation_name = field(type=unicode)

    def poll(self, compute):
        return compute.zoneOperations().get(
            project=self.project,
            zone=self.zone,
            operation=self.operation_name
        ).execute()


@implementer(OperationPoller)
class GlobalOperationPoller(PClass):
    """
    Implemenation of :class:`OperationPoller` for global operations.

    :ivar unicode project: The project the operation is under.
    :ivar unicode operation_name: The name of the operation.
    """
    project = field(type=unicode)
    operation_name = field(type=unicode)

    def poll(self, compute):
        return compute.globalOperations().get(
            project=self.project,
            operation=self.operation_name
        ).execute()


class MalformedOperation(Exception):
    """
    Error indicating that there was an error parsing a dictionary as a GCE
    operation resource.
    """


def _create_poller(operation):
    """
    Creates an operation poller from the passed in operation.

    :param operation: A dict representing a GCE operation resource.

    :returns: An :class:`OperationPoller` provider that can poll the status of
        the operation.
    """
    try:
        operation_name = operation['name']
    except KeyError:
        raise MalformedOperation(
            u"Failed to parse operation, could not find key "
            u"name in: {}".format(operation)
        )
    if 'zone' in operation:
        zone_url_parts = unicode(operation['zone']).split('/')
        try:
            project = zone_url_parts[-3]
            zone = zone_url_parts[-1]
        except IndexError:
            raise MalformedOperation(
                "'zone' key of operation had unexpected form: {}.\n"
                "Expected '(.*/)?<project>/zones/<zone>'.\n"
                "Full operation: {}.".format(operation['zone'], operation))
        return ZoneOperationPoller(
            zone=unicode(zone),
            project=unicode(project),
            operation_name=unicode(operation_name)
        )
    else:
        try:
            project = unicode(operation['selfLink']).split('/')[-4]
        except KeyError:
            raise MalformedOperation(
                u"Failed to parse global operation, could not find key "
                u"selfLink in: {}".format(operation)
            )
        except IndexError:
            raise MalformedOperation(
                "'selfLink' key of operation had unexpected form: {}.\n"
                "Expected '(.*/)?<project>/global/operations/<name>'.\n"
                "Full operation: {}.".format(operation['selfLink'], operation))
        return GlobalOperationPoller(
            project=unicode(project),
            operation_name=unicode(operation_name)
        )


def wait_for_operation(compute, operation, timeout_steps, sleep=None):
    """
    Blocks until a GCE operation is complete, or timeout passes.

    This function will then poll the operation until it reaches state
    'DONE' or times out, and then returns the final operation resource
    dict.

    :param compute: The GCE compute python API object.
    :param operation: A dict representing a pending GCE operation resource.
        This can be either a zone or a global operation.
    :param timeout_steps: Iterable of times in seconds to wait until timing out
        the operation.
    :param sleep: a callable taking a number of seconds to sleep while
        polling. Defaults to `time.sleep`

    :returns dict: A dict representing the concluded GCE operation
        resource or `None` if the operation times out.
    """
    poller = _create_poller(operation)

    with start_action(
        action_type=u"flocker:node:agents:gce:wait_for_operation",
        operation=operation
    ) as action:
        def finished_operation_result():
            latest_operation = poller.poll(compute)
            if latest_operation['status'] == 'DONE':
                return latest_operation
            return None

        final_operation = poll_until(
            finished_operation_result,
            timeout_steps,
            sleep
        )
        action.add_success_fields(final_operation=final_operation)
        return final_operation


def get_metadata_path(path):
    """
    Requests a metadata path from the metadata server available within GCE.

    The metadata server is a good way to query information about the currently
    running instance and project it is in. It is also the mechanism used to
    inject ssh public keys and service account session tokens into the VM.

    :param unicode path: The path on the metadata server to query.

    :returns unicode: The resulting value from the metadata server.
    """
    timeout_sec = 3
<<<<<<< HEAD
    r = requests.get(_METADATA_SERVER + path,
                     headers=_METADATA_HEADERS,
                     timeout=timeout_sec)
    if r.status_code != 200:
        raise ValueError("Did not get success result from metadata server for "
                         "path {}, instead got {}.".format(path,
                                                           r.status_code))
    return r.text
=======
    with start_action(
        action_type=u"flocker:node:agents:gce:get_metadata_path",
        path=path
    ) as action:
        r = requests.get(_METADATA_SERVER + path,
                         headers=_METADATA_HEADERS,
                         timeout=timeout_sec)
        action.add_success_fields(response=r.text)
        return r.text
>>>>>>> ce9cf1b0


def get_machine_zone():
    """
    Returns the zone that the GCE instance running this code is running within.

    It does this by querying the metadata server.

    :returns unicode: The zone where the current instance is running.
    """
    # Transform "projects/<project-number>/zones/us-central1-f" to
    # "us-central1-f".
    return get_metadata_path('instance/zone').split('/')[-1]


def get_machine_project():
    """
    Returns the project that the GCE instance running this code is running
    within.

    It does this by querying the metadata server.

    :returns unicode: The project under which the current instance is running.
    """
    return get_metadata_path('project/project-id')


# The prefix added to dataset_ids to turn them into blockdevice_ids.
_PREFIX = 'flocker-v1-'


def _blockdevice_id_to_dataset_id(blockdevice_id):
    """
    Computes a dataset_id from a blockdevice_id.

    :param unicode blockdevice_id: The blockdevice_id to get the dataset_id
        for.

    :returns UUID: The corresponding dataset_id.
    """
    return UUID(blockdevice_id[len(_PREFIX):])


def _dataset_id_to_blockdevice_id(dataset_id):
    """
    Computes a blockdevice_id from a dataset_id.

    :param UUID dataset_id: The dataset_id to get the blockdevice_id for.

    :returns unicode: The corresponding blockdevice_id.
    """
    return _PREFIX + unicode(dataset_id)


def _extract_attached_to(disk):
    """
    Given a GCE disk resource, determines the unicode name of the
    machine that it is attached to. If the disk is attached READ_ONLY
    to multiple machines, we simply return the first instance (flocker
    doesn't support volumes attached to multiple machines).

    :param dict disk: A GCE disk resource as returned from the API.

    :returns: The `unicode` name of the instance the disk is attached to or
        `None` if it is not attached to anything.
    """
    users = disk.get('users', [])
    if not users:
        return None
    if len(users) > 1:
        raise GCEVolumeException(
            "Volume is attached to more than one instance:{}".format(disk))
    return unicode(users[0].split('/')[-1])


def gce_credentials_from_config(gce_credentials_config=None):
    if gce_credentials_config is not None:
        credentials = SignedJwtAssertionCredentials(
            gce_credentials_config['client_email'],
            gce_credentials_config['private_key'],
            scope=[
                u"https://www.googleapis.com/auth/compute",
            ]
        )
    else:
        credentials = GoogleCredentials.get_application_default()
        # credentials = AppAssertionCredentials(
        #     "https://www.googleapis.com/auth/cloud-platform")
    return credentials


@implementer(IBlockDeviceAPI)
@implementer(IProfiledBlockDeviceAPI)
@implementer(ICloudAPI)
class GCEBlockDeviceAPI(object):
    """
    A GCE Persistent Disk (PD) implementation of ``IBlockDeviceAPI`` which
    creates block devices in a GCE project.

    Constraints imposed from GCE:
        - GCE does not have a grab-bag of metadata you can attach to disks.
            Instead, it has two fields in the disk resource you can set:
                - name (must be unique within a project,
                        limited to 63 characters,
                        must start with letter)
                - description (free form text field)
        - GCE does allow you to pick the blockdevice_id of your volumes (the
            unique identifier that will be used to identify your volume on
            subsequent API calls). In GCE terms this is the disk resource name.
        - GCE lets you filter on both of these string fields, but only for
            equals and not equals.
        - GCE lets you set a token in the SCSI info pages on your blockdevices
            every time you attach them to a VM so that symlinks are created at
            '/dev/disk/by-id/google-<token>'.
            - This technically is brittle to implementation, configuration, and
                version of udev and the SCSI driver within the guest OS.
        - GCE resource names and descriptions are immutable after creation.

    Design:
        - For a given dataset_id (06e07bcc-fea1-4810-8c6d-7487196998b6) prefix
            the dataset_id with "flocker-v1-" to get the unicode blockdevice-id
            (flocker-v1-06e07bcc-fea1-4810-8c6d-7487196998b6).
        - Set the name of the GCE disk resource to the blockdevice_id. This
            lets us perform operations on the disk only knowing its
            blockdevice_id.
        - Set the description of the disk resource to:
            "flocker-v1-cluster: <cluster-uuid>".
        - Whenever attaching a disk to an instance, set <token> to the
            blockdevice_id.

    Design implications:
        - The GCE disk names meet the length and format requirements, and are
            as unique as blockdevice_ids.
        - We can perform operations on a disk only knowing its blockdevice_id
            without making additional API calls or looking things up in a
            table.
        - dataset_id is a pure function of blockdevice_id and vice versa.
        - You can have multiple clusters within the same project.
        - Multiple clusters within the same project cannot have datasets with
            the same UUID.
        - We could add filtering by cluster by filtering on description.
        - The path of the device (or at least the path to a symlink to a path
            of the volume) is a pure function of blockdevice_id.
    """

    def __init__(self, cluster_id, project, zone, gce_credentials_config=None):
        """
        Initialize the GCEBlockDeviceAPI.

        :param unicode project: The project where all GCE operations will take
            place.
        :param unicode zone: The zone where all GCE operations will take place.
        :param dict gce_credentials: Optional GCE credentials for a
            service account that has permissions to carry out GCE
            volume actions (create, delete, detatch, etc.). If this is
            omitted the user must enable the default service account
            on all cluster nodes.
        """
        credentials = gce_credentials_from_config(gce_credentials_config)
        self._compute = discovery.build(
            'compute', 'v1', credentials=credentials
        )
        self._project = project
        self._zone = zone
        self._cluster_id = cluster_id
        # None signifies to use the default page size.
        self._page_size = None

    def _disk_resource_description(self):
        """
        Returns the value to be used in the description field of the disk
        resources for this cluster.

        :returns unicode: The value for the description.
        """
        return u"flocker-v1-cluster-id: " + unicode(self._cluster_id)

    def _do_blocking_operation(self,
                               function,
                               timeout_sec=VOLUME_DEFAULT_TIMEOUT,
                               sleep=None,
                               **kwargs):
        """
        Perform a GCE operation, blocking until the operation completes.

        This will call `function` with the passed in keyword arguments plus
        additional keyword arguments for project and zone which come from the
        private member variables with the same name. It is expected that
        `function` returns an object that has an `execute()` method that
        returns a GCE operation resource dict.

        This function will then poll the operation until it reaches
        state 'DONE' or times out, and then returns the final
        operation resource dict. The value for the timeout was chosen
        by testing the running time of our GCE operations. Sometimes
        certain operations can take over 30s but they rarely, if ever,
        take over a minute.

        Timeouts should not be caught here but should propogate up the
        stack and the node will eventually retry the operation via the
        convergence loop.

        :param function: Callable that takes keyword arguments project and
            zone, and returns an executable that results in a GCE operation
            resource dict as described above.
        :param int timeout_sec: The maximum amount of time to wait in seconds
            for the operation to complete.
        :param sleep: A callable that has the same signature and function as
            ``time.sleep``. Only intended to be used in tests.
        :param kwargs: Additional keyword arguments to pass to function.

        :returns dict: A dict representing the concluded GCE operation
            resource.
        """
        args = dict(project=self._project, zone=self._zone)
        args.update(kwargs)
        operation = function(**args).execute()
        return wait_for_operation(
            self._compute, operation, [1]*timeout_sec, sleep)

    def allocation_unit(self):
        """
        Can only allocate PDs in GiB units.

        Documentation claims `GB` but experimentally this was determined to
        actually be `GiB`.
        """
        return int(GiB(1).to_Byte().value)

    def list_volumes(self):
        """
        For operations that can return long lists of results, GCE will
        require you to page through the result set, retrieving one
        page of results for each query.  You are done paging when the
        returned ``pageToken`` is ``None``.
        """
        with start_action(
            action_type=u"flocker:node:agents:gce:list_volumes",
        ) as action:
            disks = []
            page_token = None
            done = False
            while not done:
                response = self._compute.disks().list(
                    project=self._project,
                    zone=self._zone,
                    maxResults=self._page_size,
                    pageToken=page_token,
                ).execute()

                disks.extend(
                    response.get('items', [])
                )

                page_token = response.get('nextPageToken')
                done = not page_token

            # 'description' will not even be in the dictionary if no
            # description was specified.
            def disk_in_cluster(disk):
                if disk['name'].startswith(_PREFIX):
                    if 'description' in disk:
                        return (disk['description'] ==
                                self._disk_resource_description())
                    else:
                        Message.log(
                            message_type=u'flocker:node:agents:gce:'
                                         u'list_volumes:suspicious_disk',
                            log_level=u'ERROR',
                            message=u'Disk missing description, yet name '
                                    u'appears as if it came from the flocker '
                                    u'GCE dataset backend.',
                            disk=disk
                        )
                        return False
                return False

            ignored_volumes = []
            cluster_volumes = []
            for disk in disks:
                if disk_in_cluster(disk):
                    cluster_volumes.append(
                        BlockDeviceVolume(
                            blockdevice_id=unicode(disk['name']),
                            size=int(GiB(int(disk['sizeGb'])).to_Byte()),
                            attached_to=_extract_attached_to(disk),
                            dataset_id=_blockdevice_id_to_dataset_id(
                                disk['name'])
                        )
                    )
                else:
                    ignored_volumes.append(
                        {'name': disk['name'],
                         'description': disk.get('description')})

            Message.log(
                message_type=u'flocker:node:agents:gce:list_volumes:ignored',
                ignored_volumes=ignored_volumes
            )
            action.add_success_fields(
                cluster_volumes=list(
                    {
                        'blockdevice_id': v.blockdevice_id,
                        'size': v.size,
                        'attached_to': v.attached_to,
                        'dataset_id': unicode(v.dataset_id),
                    } for v in cluster_volumes)
            )
            return cluster_volumes

    def _get_gce_volume(self, blockdevice_id):
        volume = self._compute.disks().get(project=self._project,
                                           zone=self._zone,
                                           disk=blockdevice_id).execute()
        return volume

    def compute_instance_id(self):
        """
        GCE does operations based on the `name` of resources, and also
        assigns the name to the hostname. Users can change the
        system's hostname but the metadata server's hostname attribute
        will return the original instance name. Thus, we use that as the
        source of the hostname.
        """
        fqdn = get_metadata_path("instance/hostname")
        return unicode(fqdn.split(".")[0])

    def create_volume_with_profile(self, dataset_id, size, profile_name):
        blockdevice_id = _dataset_id_to_blockdevice_id(dataset_id)
        sizeGiB = int(Byte(size).to_GiB())
        profile_type = MandatoryProfiles.lookupByValue(profile_name).name
        gce_disk_type = GCEStorageProfiles.lookupByName(profile_type).value
        config = dict(
            name=blockdevice_id,
            sizeGb=sizeGiB,
            description=self._disk_resource_description(),
            type="projects/{project}/zones/{zone}/diskTypes/{type}".format(
                project=self._project, zone=self._zone, type=gce_disk_type)
        )
        try:
            self._do_blocking_operation(
                self._compute.disks().insert,
                body=config,
                timeout_sec=VOLUME_INSERT_TIMEOUT,
            )
        except HttpError as e:
            if e.resp.status == 409:
                msg = ("A dataset named {} already exists in this GCE "
                       "project.".format(dataset_id))
                raise GCEVolumeException(msg)
            else:
                raise

        return BlockDeviceVolume(
            blockdevice_id=blockdevice_id,
            size=int(GiB(sizeGiB).to_Byte()),
            attached_to=None,
            dataset_id=dataset_id,
        )

    def create_volume(self, dataset_id, size):
        return self.create_volume_with_profile(
            dataset_id, size, MandatoryProfiles.DEFAULT.value)

    def attach_volume(self, blockdevice_id, attach_to):
        with start_action(
            action_type=u"flocker:node:agents:gce:attach_volume",
            blockdevice_id=blockdevice_id,
            attach_to=attach_to,
        ) as action:
            config = dict(
                deviceName=blockdevice_id,
                autoDelete=False,
                boot=False,
                source=(
                    "https://www.googleapis.com/compute/v1/projects/%s/zones/"
                    "%s/disks/%s" % (self._project, self._zone, blockdevice_id)
                )
            )
            try:
                result = self._do_blocking_operation(
                    self._compute.instances().attachDisk,
                    instance=attach_to,
                    body=config,
                    timeout_sec=VOLUME_ATTACH_TIMEOUT,
                )

            except HttpError as e:
                if e.resp.status == 400:
                    write_traceback()
                    raise UnknownVolume(blockdevice_id)
                else:
                    raise
            errors = result.get('error', {}).get('errors', [])
            for e in errors:
                if e.get('code') == u"RESOURCE_IN_USE_BY_ANOTHER_RESOURCE":
                    raise AlreadyAttachedVolume(blockdevice_id)
            disk = self._get_gce_volume(blockdevice_id)
            result = BlockDeviceVolume(
                blockdevice_id=blockdevice_id,
                size=int(GiB(int(disk['sizeGb'])).to_Byte()),
                attached_to=attach_to,
                dataset_id=_blockdevice_id_to_dataset_id(blockdevice_id),
            )
            action.add_success_fields(
                final_volume={
                    'blockdevice_id': result.blockdevice_id,
                    'size': result.size,
                    'attached_to': result.attached_to,
                    'dataset_id': unicode(result.dataset_id),
                }
            )
            return result

    def _get_attached_to(self, blockdevice_id):
        """
        Determines the instance a blockdevice is attached to.

        :param unicode blockdevice_id: The blockdevice_id of the blockdevice to
            query.

        :returns unicode: The name of the instance.

        :raises UnknownVolume: If there is no volume with the given id in the
            cluster.
        :raises UnattachedVolume: If the volume is not attached to any
            instance.
        """
        with start_action(
            action_type=u"flocker:node:agents:gce:get_attached_to",
            blockdevice_id=blockdevice_id
        ) as action:
            try:
                disk = self._get_gce_volume(blockdevice_id)
            except HttpError as e:
                if e.resp.status == 404:
                    raise UnknownVolume(blockdevice_id)
                else:
                    raise
            attached_to = _extract_attached_to(disk)
            if not attached_to:
                raise UnattachedVolume(blockdevice_id)
            action.add_success_fields(attached_to=attached_to)
            return attached_to

    def detach_volume(self, blockdevice_id):
        with start_action(
            action_type=u"flocker:node:agents:gce:detach_volume",
            blockdevice_id=blockdevice_id,
        ):
            attached_to = self._get_attached_to(blockdevice_id)
            # TODO(mewert): Test this race (something else detaches right at
            # this point). Might involve putting all GCE interactions behind a
            # zope interface and then using a proxy implementation to inject
            # code.
            self._do_blocking_operation(
                self._compute.instances().detachDisk,
                instance=attached_to,
                deviceName=blockdevice_id,
                timeout_sec=VOLUME_DETATCH_TIMEOUT
            )
            return None

    def get_device_path(self, blockdevice_id):
        self._get_attached_to(blockdevice_id)
        return FilePath(u"/dev/disk/by-id/google-" + blockdevice_id).realpath()

    def destroy_volume(self, blockdevice_id):
        try:
            self._do_blocking_operation(
                self._compute.disks().delete,
                disk=blockdevice_id,
                timeout_sec=VOLUME_DELETE_TIMEOUT,
            )
        except HttpError as e:
            if e.resp.status == 404:
                raise UnknownVolume(blockdevice_id)
            elif e.resp.status == 400:
                raise GCEVolumeException(
                    "Cannot destroy volume {}: {}".format(
                        blockdevice_id, str(e)
                    )
                )
            else:
                raise
        return None

    def list_live_nodes(self):
        page_token = None
        done = False
        nodes = []
        while not done:
            result = self._compute.instances().list(
                project=self._project,
                zone=self._zone,
                maxResults=self._page_size,
                pageToken=page_token
            ).execute()
            page_token = result.get('nextPageToken')
            nodes.extend(result['items'])
            done = not page_token
        return set(node["name"] for node in nodes
                   if node["status"] == "RUNNING")

    def start_node(self, node_id):
        self._do_blocking_operation(
            self._compute.instances().start,
            timeout_sec=5*60,
            instance=node_id
        )

    def _stop_node(self, node_id):
        """
        Stops a node. This shuts the node down, but leaves the boot disk
        available so that it can be started again using ``start_node``.

        Note this is only used in the functional tests of start_node.

        :param unicode node_id: The compute_instance_id of the node to stop.
        """
        self._do_blocking_operation(
            self._compute.instances().stop,
            timeout_sec=5*60,
            instance=node_id
        )

def gce_from_configuration(cluster_id, project=None, zone=None,
                           gce_credentials=None):
    """
    Build a ``GCEBlockDeviceAPI`` instance using data from configuration

    :param UUID cluster_id: The unique identifier of the cluster with which to
        associate the resulting object.  It will only manipulate volumes
        belonging to this cluster.
    :param str project: The GCE project for the cluster
    :param str zone: The GCE zone the cluster will be located in
    :param dict gce_credentials: Optional GCE credentials for a service
        account that has permissions to carry out GCE volume actions
        (create, delete, detatch, etc.). If this is omitted the user
        must enable the default service account on all cluster nodes.

    :return: A ``GCEBlockDeviceAPI`` instance.
    """
    if project is None:
        project = get_machine_project()
    if zone is None:
        zone = get_machine_zone()
    return GCEBlockDeviceAPI(cluster_id, project, zone, gce_credentials)<|MERGE_RESOLUTION|>--- conflicted
+++ resolved
@@ -240,27 +240,20 @@
 
     :returns unicode: The resulting value from the metadata server.
     """
-    timeout_sec = 3
-<<<<<<< HEAD
-    r = requests.get(_METADATA_SERVER + path,
-                     headers=_METADATA_HEADERS,
-                     timeout=timeout_sec)
-    if r.status_code != 200:
-        raise ValueError("Did not get success result from metadata server for "
-                         "path {}, instead got {}.".format(path,
-                                                           r.status_code))
-    return r.text
-=======
     with start_action(
         action_type=u"flocker:node:agents:gce:get_metadata_path",
         path=path
     ) as action:
+        timeout_sec = 3
         r = requests.get(_METADATA_SERVER + path,
                          headers=_METADATA_HEADERS,
                          timeout=timeout_sec)
+        if r.status_code != 200:
+            raise ValueError("Did not get success result from metadata server "
+                             "for path {}, instead got {}.".format(
+                                 path, r.status_code))
         action.add_success_fields(response=r.text)
         return r.text
->>>>>>> ce9cf1b0
 
 
 def get_machine_zone():
