--- conflicted
+++ resolved
@@ -10,18 +10,13 @@
 
 from twisted.python.filepath import FilePath
 from twisted.trial.unittest import SynchronousTestCase
-<<<<<<< HEAD
-from .._config import ConfigurationError, Configuration
-from .._model import Application, DockerImage, Deployment, Node, Port, Link
-=======
 from .._config import (
     ConfigurationError, Configuration, configuration_to_yaml,
     current_from_configuration,
     )
 from .._model import (
-    Application, AttachedVolume, DockerImage, Deployment, Node, Port
+    Application, AttachedVolume, DockerImage, Deployment, Node, Port,
 )
->>>>>>> 4f2fa511
 
 
 class ApplicationsFromConfigurationTests(SynchronousTestCase):
@@ -164,22 +159,15 @@
                 name='mysql-hybridcluster',
                 image=DockerImage(repository='flocker/mysql', tag='v1.0.0'),
                 ports=frozenset(),
-<<<<<<< HEAD
-                links=frozenset([Link(local_port=30, remote_port=40,
-                                      application='site-hybridcluster')]),
-            ),
-=======
                 volume=AttachedVolume(
                     name='mysql-hybridcluster',
                     mountpoint=FilePath(b'/var/mysql/data'))),
->>>>>>> 4f2fa511
             'site-hybridcluster': Application(
                 name='site-hybridcluster',
                 image=DockerImage(repository='flocker/wordpress',
                                   tag='v1.0.0'),
                 ports=frozenset([Port(internal_port=80,
                                       external_port=8080)]),
-                links=frozenset(),
             ),
         }
         self.assertEqual(expected_applications, applications)
@@ -251,52 +239,118 @@
             exception.message
         )
 
-<<<<<<< HEAD
     def test_links_missing_local_port(self):
         """
         ``Configuration._applications_from_configuration`` raises a
         ``ConfigurationError`` if the application_configuration has a link
         entry that is missing the remote port.
-=======
-    def test_error_on_volume_extra_keys(self):
-        """
-        ``Configuration._applications_from_configuration`` raises a
-        ``ConfigurationError`` error if the volume dictionary contains
-        extra keys.
->>>>>>> 4f2fa511
-        """
-        config = dict(
-            version=1,
-            applications={'mysql-hybridcluster': dict(
-                image='busybox',
-<<<<<<< HEAD
+        """
+        config = dict(
+            version=1,
+            applications={'mysql-hybridcluster': dict(
+                image='busybox',
                 links=[{'remote_port': 90,
                         'application': 'mysql-hybridcluster'}],
                 )})
-=======
+        parser = Configuration()
+        exception = self.assertRaises(ConfigurationError,
+                                      parser._applications_from_configuration,
+                                      config)
+        self.assertEqual(
+            "Application 'mysql-hybridcluster' has a config error. "
+            "Invalid links specification. Missing local port.",
+            exception.message
+        )
+
+    def test_links_missing_remote_port(self):
+        """
+        ``Configuration._applications_from_configuration`` raises a
+        ``ConfigurationError`` if the application_configuration has a link
+        entry that is missing the local port.
+        """
+        config = dict(
+            version=1,
+            applications={'mysql-hybridcluster': dict(
+                image='busybox',
+                links=[{'local_port': 90,
+                        'application': 'mysql-hybridcluster'}],
+                )})
+        parser = Configuration()
+        exception = self.assertRaises(ConfigurationError,
+                                      parser._applications_from_configuration,
+                                      config)
+        self.assertEqual(
+            "Application 'mysql-hybridcluster' has a config error. "
+            "Invalid links specification. Missing remote port.",
+            exception.message
+        )
+
+    def test_links_missing_application(self):
+        """
+        ``Configuration._applications_from_configuration`` raises a
+        ``ConfigurationError`` if the application_configuration has a link
+        entry that is missing the remote application.
+        """
+        config = dict(
+            version=1,
+            applications={'mysql-hybridcluster': dict(
+                image='busybox',
+                links=[{'local_port': 90, 'remote_port': 100}],
+                )})
+        parser = Configuration()
+        exception = self.assertRaises(ConfigurationError,
+                                      parser._applications_from_configuration,
+                                      config)
+        self.assertEqual(
+            "Application 'mysql-hybridcluster' has a config error. "
+            "Invalid links specification. Missing application.",
+            exception.message
+        )
+
+    def test_links_extra_keys(self):
+        """
+        ``Configuration._applications_from_configuration`` raises a
+        ``ConfigurationError`` if the application_configuration has a link
+        entry that has extra keys.
+        """
+        config = dict(
+            version=1,
+            applications={'mysql-hybridcluster': dict(
+                image='busybox',
+                links=[{'remote_port': 90, 'local_port': 40,
+                        'application': 'otherapp', 'foo': 5, 'bar': 'six'}],
+                )})
+        parser = Configuration()
+        exception = self.assertRaises(ConfigurationError,
+                                      parser._applications_from_configuration,
+                                      config)
+        self.assertEqual(
+            "Application 'mysql-hybridcluster' has a config error. "
+            "Invalid links specification. Unrecognised keys: bar, foo.",
+            exception.message
+        )
+
+    def test_error_on_volume_extra_keys(self):
+        """
+        ``Configuration._applications_from_configuration`` raises a
+        ``ConfigurationError`` error if the volume dictionary contains
+        extra keys.
+        """
+        config = dict(
+            version=1,
+            applications={'mysql-hybridcluster': dict(
+                image='busybox',
                 volume={'mountpoint': b'/var/mysql/data',
                         'bar': 'baz',
                         'foo': 215},
             )}
         )
->>>>>>> 4f2fa511
-        parser = Configuration()
-        exception = self.assertRaises(ConfigurationError,
-                                      parser._applications_from_configuration,
-                                      config)
-        self.assertEqual(
-            "Application 'mysql-hybridcluster' has a config error. "
-<<<<<<< HEAD
-            "Invalid links specification. Missing local port.",
-            exception.message
-        )
-
-    def test_links_missing_remote_port(self):
-        """
-        ``Configuration._applications_from_configuration`` raises a
-        ``ConfigurationError`` if the application_configuration has a link
-        entry that is missing the local port.
-=======
+        parser = Configuration()
+        exception = self.assertRaises(ConfigurationError,
+                                      parser._applications_from_configuration,
+                                      config)
+        self.assertEqual(
+            "Application 'mysql-hybridcluster' has a config error. "
             "Invalid volume specification. Unrecognised keys: bar, foo.",
             exception.message
         )
@@ -306,38 +360,20 @@
         ``Configuration._applications_from_configuration`` raises a
         ``ConfigurationError`` error if the volume key does not
         contain a mountpoint.
->>>>>>> 4f2fa511
-        """
-        config = dict(
-            version=1,
-            applications={'mysql-hybridcluster': dict(
-                image='busybox',
-<<<<<<< HEAD
-                links=[{'local_port': 90,
-                        'application': 'mysql-hybridcluster'}],
-                )})
-=======
+        """
+        config = dict(
+            version=1,
+            applications={'mysql-hybridcluster': dict(
+                image='busybox',
                 volume={},
             )}
         )
->>>>>>> 4f2fa511
-        parser = Configuration()
-        exception = self.assertRaises(ConfigurationError,
-                                      parser._applications_from_configuration,
-                                      config)
-        self.assertEqual(
-            "Application 'mysql-hybridcluster' has a config error. "
-<<<<<<< HEAD
-            "Invalid links specification. Missing remote port.",
-            exception.message
-        )
-
-    def test_links_missing_application(self):
-        """
-        ``Configuration._applications_from_configuration`` raises a
-        ``ConfigurationError`` if the application_configuration has a link
-        entry that is missing the remote application.
-=======
+        parser = Configuration()
+        exception = self.assertRaises(ConfigurationError,
+                                      parser._applications_from_configuration,
+                                      config)
+        self.assertEqual(
+            "Application 'mysql-hybridcluster' has a config error. "
             "Invalid volume specification. Missing mountpoint.",
             exception.message
         )
@@ -347,38 +383,20 @@
         ``Configuration._applications_from_configuration`` raises a
         ``ConfigurationError`` error if the specified volume mountpoint is
         not a valid absolute path.
->>>>>>> 4f2fa511
-        """
-        config = dict(
-            version=1,
-            applications={'mysql-hybridcluster': dict(
-                image='busybox',
-<<<<<<< HEAD
-                links=[{'local_port': 90, 'remote_port': 100}],
-                )})
-=======
+        """
+        config = dict(
+            version=1,
+            applications={'mysql-hybridcluster': dict(
+                image='busybox',
                 volume={'mountpoint': b'./.././var//'},
             )}
         )
->>>>>>> 4f2fa511
-        parser = Configuration()
-        exception = self.assertRaises(ConfigurationError,
-                                      parser._applications_from_configuration,
-                                      config)
-        self.assertEqual(
-            "Application 'mysql-hybridcluster' has a config error. "
-<<<<<<< HEAD
-            "Invalid links specification. Missing application.",
-            exception.message
-        )
-
-    def test_links_extra_keys(self):
-        """
-        ``Configuration._applications_from_configuration`` raises a
-        ``ConfigurationError`` if the application_configuration has a link
-        entry that has extra keys.
-        """
-=======
+        parser = Configuration()
+        exception = self.assertRaises(ConfigurationError,
+                                      parser._applications_from_configuration,
+                                      config)
+        self.assertEqual(
+            "Application 'mysql-hybridcluster' has a config error. "
             "Invalid volume specification. Mountpoint ./.././var// is not an "
             "absolute path.",
             exception.message
@@ -391,32 +409,19 @@
         not a byte string.
         """
         mountpoint_unicode = u'\u2603'
->>>>>>> 4f2fa511
-        config = dict(
-            version=1,
-            applications={'mysql-hybridcluster': dict(
-                image='busybox',
-<<<<<<< HEAD
-                links=[{'remote_port': 90, 'local_port': 40,
-                        'application': 'otherapp', 'foo': 5, 'bar': 'six'}],
-                )})
-=======
+        config = dict(
+            version=1,
+            applications={'mysql-hybridcluster': dict(
+                image='busybox',
                 volume={'mountpoint': mountpoint_unicode},
             )}
         )
->>>>>>> 4f2fa511
-        parser = Configuration()
-        exception = self.assertRaises(ConfigurationError,
-                                      parser._applications_from_configuration,
-                                      config)
-        self.assertEqual(
-            "Application 'mysql-hybridcluster' has a config error. "
-<<<<<<< HEAD
-            "Invalid links specification. Unrecognised keys: bar, foo.",
-            exception.message
-        )
-
-=======
+        parser = Configuration()
+        exception = self.assertRaises(ConfigurationError,
+                                      parser._applications_from_configuration,
+                                      config)
+        self.assertEqual(
+            "Application 'mysql-hybridcluster' has a config error. "
             "Invalid volume specification. Mountpoint {mount} contains "
             "non-ASCII (unsupported).".format(mount=mountpoint_unicode),
             exception.message
@@ -471,7 +476,6 @@
         }
         self.assertEqual(expected_applications, applications)
 
->>>>>>> 4f2fa511
 
 class DeploymentFromConfigurationTests(SynchronousTestCase):
     """
