--- conflicted
+++ resolved
@@ -12,11 +12,7 @@
 from twisted.python.filepath import FilePath
 from twisted.trial.unittest import TestCase
 
-<<<<<<< HEAD
-from ...testtools import random_name
-=======
 from ...testtools import random_name, if_root
->>>>>>> c2e2cf67
 from ..service import VolumeService, VolumeName
 from ..filesystems.memory import FilesystemStoragePool
 from ..testtools import create_realistic_servicepair, service_for_pool
@@ -187,11 +183,7 @@
         service_pair = create_realistic_servicepair(self)
 
         d = service_pair.from_service.create(
-<<<<<<< HEAD
-            VolumeName(namespace="myns", id=u"myvolume"))
-=======
             VolumeName(namespace=u"myns", id=u"myvolume"))
->>>>>>> c2e2cf67
 
         def created(volume):
             return service_pair.from_service.handoff(
@@ -208,11 +200,7 @@
         service_pair = create_realistic_servicepair(self)
 
         d = service_pair.from_service.create(
-<<<<<<< HEAD
-            VolumeName(namespace="myns", id=u"myvolume"))
-=======
             VolumeName(namespace=u"myns", id=u"myvolume"))
->>>>>>> c2e2cf67
 
         def created(volume):
             return service_pair.from_service.handoff(
@@ -222,11 +210,7 @@
         def handed_off(volume):
             return service_pair.to_service.handoff(
                 service_pair.to_service.get(
-<<<<<<< HEAD
-                    VolumeName(namespace="myns", id=u"myvolume")),
-=======
                     VolumeName(namespace=u"myns", id=u"myvolume")),
->>>>>>> c2e2cf67
                 service_pair.origin_remote)
         # If the Deferred errbacks the test will fail:
         return d