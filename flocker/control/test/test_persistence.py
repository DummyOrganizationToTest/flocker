--- conflicted
+++ resolved
@@ -498,194 +498,11 @@
         self.assertEqual(node_state, wire_decode(wire_encode(node_state)))
 
 
-<<<<<<< HEAD
-class StubMigration(object):
-    """
-    A simple stub migration class, used to test ``migrate_configuration``.
-    These upgrade methods are not concerned with manipulating the input
-    configurations; they are used simply to ensure ``migrate_configuration``
-    follows the correct sequence of method calls to upgrade from version X
-    to version Y.
-    """
-    @classmethod
-    def upgrade_from_v1(cls, config):
-        config = json.loads(config)
-        if config['version'] != 1:
-            raise ConfigurationMigrationError(
-                "Supplied configuration was not a valid v1 config."
-            )
-        return json.dumps({"version": 2, "configuration": "fake"})
-
-    @classmethod
-    def upgrade_from_v2(cls, config):
-        config = json.loads(config)
-        if config['version'] != 2:
-            raise ConfigurationMigrationError(
-                "Supplied configuration was not a valid v2 config."
-            )
-        return json.dumps({"version": 3, "configuration": "fake"})
-
-
-class MigrateConfigurationTests(SynchronousTestCase):
-    """
-    Tests for ``migrate_configuration``.
-    """
-    v1_config = json.dumps({"version": 1})
-
-    def test_error_on_undefined_migration_path(self):
-        """
-        A ``MissingMigrationError`` is raised if a migration path
-        from one version to another cannot be found in the supplied
-        migration class.
-        """
-        e = self.assertRaises(
-            MissingMigrationError,
-            migrate_configuration, 1, 4, self.v1_config, StubMigration
-        )
-        expected_error = (
-            u'Unable to find a migration path for a version 3 to '
-            u'version 4 configuration. No migration method '
-            u'upgrade_from_v3 could be found.'
-        )
-        self.assertEqual(e.message, expected_error)
-
-    def test_sequential_migrations(self):
-        """
-        A migration from one configuration version to another will
-        sequentially perform all necessary upgrades, e.g. v1 to v2 followed
-        by v2 to v3.
-        """
-        # Get a valid v2 config.
-        v2_config = migrate_configuration(1, 2, self.v1_config, StubMigration)
-        # Perform two sequential migrations to get from v1 to v3, starting
-        # with a v1 config.
-        result = migrate_configuration(1, 3, self.v1_config, StubMigration)
-        # Compare the v1 --> v3 upgrade to the direct result of the
-        # v2 --> v3 upgrade on the v2 config, Both should be identical
-        # and valid v3 configs.
-        self.assertEqual(result, StubMigration.upgrade_from_v2(v2_config))
-
-
-UUIDS = st.basic(generate=lambda r, _: UUID(int=r.getrandbits(128)))
-
-DATASETS = st.builds(Dataset, dataset_id=UUIDS, maximum_size=st.integers())
-
-# Constrain primary to be True so that we don't get invariant errors from Node
-# due to having two differing manifestations of the same dataset id.
-MANIFESTATIONS = st.builds(
-    Manifestation, primary=st.just(True), dataset=DATASETS)
-IMAGES = st.builds(DockerImage, tag=st.text(), repository=st.text())
-NONE_OR_INT = st.one_of(
-    st.none(),
-    st.integers()
-)
-ST_PORTS = st.integers(min_value=1, max_value=65535)
-PORTS = st.builds(
-    Port,
-    internal_port=ST_PORTS,
-    external_port=ST_PORTS
-)
-LINKS = st.builds(
-    Link,
-    local_port=ST_PORTS,
-    remote_port=ST_PORTS,
-    alias=st.text(alphabet=string.letters, min_size=1)
-)
-FILEPATHS = st.text(alphabet=string.printable).map(FilePath)
-VOLUMES = st.builds(
-    AttachedVolume, manifestation=MANIFESTATIONS, mountpoint=FILEPATHS)
-APPLICATIONS = st.builds(
-    Application, name=st.text(), image=IMAGES,
-    # A MemoryError will likely occur without the max_size limits on
-    # Ports and Links. The max_size value that will trigger memory errors
-    # will vary system to system. 10 is a reasonable test range for realistic
-    # container usage that should also not run out of memory on most modern
-    # systems.
-    ports=st.sets(PORTS, max_size=10),
-    links=st.sets(LINKS, max_size=10),
-    volume=st.none() | VOLUMES,
-    environment=st.dictionaries(keys=st.text(), values=st.text()),
-    memory_limit=NONE_OR_INT,
-    cpu_shares=NONE_OR_INT,
-    running=st.booleans()
-)
-
-
-def _build_node(applications):
-    # All the manifestations in `applications`.
-    app_manifestations = set(
-        app.volume.manifestation for app in applications if app.volume
-    )
-    # A set that contains all of those, plus an arbitrary set of
-    # manifestations.
-    dataset_ids = frozenset(
-        app.volume.manifestation.dataset_id
-        for app in applications if app.volume
-    )
-    manifestations = (
-        st.sets(MANIFESTATIONS.filter(
-            lambda m: m.dataset_id not in dataset_ids))
-        .map(pset)
-        .map(lambda ms: ms.union(app_manifestations))
-        .map(lambda ms: dict((m.dataset.dataset_id, m) for m in ms)))
-    return st.builds(
-        Node, uuid=UUIDS,
-        applications=st.just(applications),
-        manifestations=manifestations)
-
-
-NODES = st.lists(
-    APPLICATIONS,
-    # If we add this hint on the number of applications, Hypothesis is able to
-    # run many more tests.
-    average_size=10,
-    unique_by=lambda app:
-    app if not app.volume else app.volume.manifestation.dataset_id).map(
-        pset).flatmap(_build_node)
-
-
-DEPLOYMENTS = st.builds(
-    # If we leave the number of nodes unbounded, Hypothesis will take too long
-    # to build examples, causing intermittent timeouts. Making it roughly 3
-    # should give us adequate test coverage.
-    Deployment, nodes=st.sets(NODES, average_size=3)
-)
-
-SUPPORTED_VERSIONS = st.integers(1, _CONFIG_VERSION)
-
-
-=======
->>>>>>> 69170c7b
 class ConfigurationMigrationTests(SynchronousTestCase):
     """
     Tests for ``ConfigurationMigration`` class that performs individual
     configuration upgrades.
-<<<<<<< HEAD
-
-    There should be
-    """
-    @given(DEPLOYMENTS)
-    def test_upgrade_configuration_v1_latest(self, deployment):
-        """
-        A range of generated configurations (deployments) can be
-        upgraded from v1 to the latest configuration version.
-
-        This test will need updating for each new configuration version
-        introduced to reflect the expected configuration format
-        (``expected_configuration``) after a successful upgrade.
-        """
-        source_json = wire_encode(deployment)
-        upgraded_json = migrate_configuration(
-            1, _CONFIG_VERSION, source_json, ConfigurationMigration)
-        upgraded_config = wire_decode(upgraded_json)
-        expected_configuration = Configuration(
-            version=_CONFIG_VERSION, deployment=deployment
-        )
-        self.assertEqual(upgraded_config, expected_configuration)
-
-=======
-    """
->>>>>>> 69170c7b
+    """
     @given(st.tuples(SUPPORTED_VERSIONS, SUPPORTED_VERSIONS).map(
         lambda x: tuple(sorted(x))))
     def test_upgrade_configuration_versions(self, versions):
